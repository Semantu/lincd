--- conflicted
+++ resolved
@@ -1,54 +1,4 @@
 {
-<<<<<<< HEAD
-	"name": "lincd",
-	"license": "MPL-2.0",
-	"version": "0.3.9",
-	"description": "Linked Interoperable Code & Data - A javascript library for interoperability & collaboration based on W3C's Linked Data standards",
-	"main": "lib/index.js",
-	"types": "dist/lincd.d.ts",
-	"lincd": true,
-	"scripts": {
-		"build": "npm exec lincd build",
-		"dev": "npm exec lincd dev",
-		"test": "jest",
-		"prepublishOnly": "npm exec lincd build production",
-		"postpublish": "npm exec lincd register"
-	},
-	"keywords": [
-		"lincd",
-		"linked",
-		"code",
-		"linked-data",
-		"graph",
-		"RDF",
-		"in-memory",
-		"interoperable",
-		"semantic-web",
-		"semantic"
-	],
-	"author": {
-		"name": "René Verheij",
-		"url": "https://github.com/flyon",
-		"email": "rene@semantu.com"
-	},
-	"dependencies": {
-		"@types/react": "^18.0.17",
-		"@types/react-dom": "^18.0.6",
-		"eventemitter3": "3.1.0",
-		"next-tick": "^1.0.0",
-		"rdflib": "^2.2.17",
-		"react": "^18.1",
-		"react-dom": "^18.1",
-		"typedoc": "^0.23.7"
-	},
-	"devDependencies": {
-		"@jest/globals": "^29.1.2",
-		"@types/node": "^18.11.10",
-		"jest": "^29.0.3",
-		"lincd-cli": "^0.1",
-		"ts-jest": "^29.0.1"
-	}
-=======
   "name": "lincd",
   "license": "MPL-2.0",
   "version": "0.3.9",
@@ -94,11 +44,10 @@
   },
   "devDependencies": {
     "@jest/globals": "^29.1.2",
-    "@types/node": "^17.0.8",
+    "@types/node": "^18.11.10",
     "jest": "^29.0.3",
     "lincd-cli": "^0.1",
     "prettier": "^2.3.1",
     "ts-jest": "^29.0.1"
   }
->>>>>>> 046b4ed8
 }