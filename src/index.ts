/*
 * This Source Code Form is subject to the terms of the Mozilla Public
 * License, v. 2.0. If a copy of the MPL was not distributed with this
 * file, You can obtain one at https://mozilla.org/MPL/2.0/.
 */
//import everything from each file that we want to be bundled in the stand-alone dist/lincd.js file
import * as Module from './utils/Module';
import * as models from './models';
import * as LinkedFileStorage from './utils/LinkedFileStorage';
import * as LinkedStorage from './utils/LinkedStorage';
import * as EventEmitter from './events/EventEmitter';
import * as NodeURIMappings from './collections/NodeURIMappings';
import * as CoreSet from './collections/CoreSet';
import * as CoreMap from './collections/CoreMap';
import * as SearchMap from './collections/SearchMap';
import * as PropertySet from './collections/NodeValuesSet';
import * as NodeMap from './collections/NodeMap';
import * as NodeSet from './collections/NodeSet';
import * as QuadArray from './collections/QuadArray';
import * as QuadMap from './collections/QuadMap';
import * as QuadSet from './collections/QuadSet';
import * as Shape from './shapes/Shape';
import * as SHACLShapes from './shapes/SHACL';
import * as ShapeSet from './collections/ShapeSet';
import * as Prefix from './utils/Prefix';
import * as Debug from './utils/Debug';
import * as URI from './utils/URI';
import * as Find from './utils/Find';
import * as Order from './utils/Order';
import * as NQuads from './utils/NQuads';
import * as LinkedComponentClass from './utils/LinkedComponentClass';
import * as ForwardReasoning from './utils/ForwardReasoning';
import * as NameSpace from './utils/NameSpace';
import * as Hooks from './utils/Hooks';
import * as ShapeClass from './utils/ShapeClass';
import * as ShapeDecorators from './utils/ShapeDecorators';
import * as ClassNames from './utils/ClassNames';
import * as List from './shapes/List';
import * as IGraphObject from './interfaces/IGraphObject';
import * as IGraphObjectSet from './interfaces/IGraphObjectSet';
import * as ICoreIterable from './interfaces/ICoreIterable';
import * as IFileStore from './interfaces/IFileStore';
import * as IQuadStore from './interfaces/IQuadStore';
import * as Component from './interfaces/Component';
import * as rdf from './ontologies/rdf';
import * as rdfs from './ontologies/rdfs';
import * as xsd from './ontologies/xsd';
import * as shacl from './ontologies/shacl';
import React from 'react';
<<<<<<< HEAD

=======
>>>>>>> 1861aa28
export const nextTick = require('next-tick');

export function initModularApp() {
  //we don't want people to import {NamedNode} from 'lincd' for example
  //because this does not work well with tree shaking
  //therefor we do not export all the classes here from the index directly
  //instead we make all components of LINCD available through the global tree for modular apps
  let publicFiles = {
    Node,
    EventEmitter,
    NodeURIMappings,
    CoreSet,
    CoreMap,
    SearchMap,
    PropertySet,
    NodeMap,
    NodeSet,
    QuadArray,
    QuadMap,
    QuadSet,
    models,
    LinkedFileStorage,
    LinkedStorage,
    Shape,
    ShapeSet,
    Debug,
    NameSpace,
    List,
    ClassNames,
    URI,
    Hooks,
    ShapeClass,
    ForwardReasoning,
    Find,
    Order,
    Prefix,
    NQuads,
    Boolean,
    ShapeDecorators,
    Module,
    IGraphObject,
    IGraphObjectSet,
    ICoreIterable,
    IFileStore,
    IQuadStore,
    Component,
    LinkedComponentClass,
    SHACLShapes,
    rdf,
    rdfs,
    xsd,
    shacl,
  };
  //register the library in the global tree and make all classes available directly from it
  var lincdExport = {};
  for (let fileKey in publicFiles) {
    let exportedClasses = publicFiles[fileKey];
    for (let className in exportedClasses) {
      lincdExport[className] = exportedClasses[className];
    }
  }
  //add all the exports to the global LINCD object
  if (typeof window !== 'undefined') {
    Object.assign(window['lincd'], lincdExport);
  } else if (typeof global !== 'undefined') {
    Object.assign(global['lincd'], lincdExport);
  }

  //modular apps will expect React to be available as a global variable
  //therefor when enabling modular apps, lincd makes its own React version available through window
  window['React'] = React;
}<|MERGE_RESOLUTION|>--- conflicted
+++ resolved
@@ -47,10 +47,7 @@
 import * as xsd from './ontologies/xsd';
 import * as shacl from './ontologies/shacl';
 import React from 'react';
-<<<<<<< HEAD
 
-=======
->>>>>>> 1861aa28
 export const nextTick = require('next-tick');
 
 export function initModularApp() {
