--- conflicted
+++ resolved
@@ -45,7 +45,6 @@
 import React from "react";
 export const nextTick = require('next-tick');
 
-<<<<<<< HEAD
 export function initModularApp()
 {
   //we don't want people to import {NamedNode} from 'lincd' for example
@@ -73,6 +72,7 @@
     NameSpace,
     List,
     URI,
+    Hooks,
     ForwardReasoning,
     Find,
     Order,
@@ -106,60 +106,6 @@
     Object.assign(window['lincd'], lincdExport);
   } else if (typeof global !== 'undefined') {
     Object.assign(global['lincd'], lincdExport);
-=======
-//we don't want people to import {NamedNode} from '@dacore/core' for example
-//because this does not work well with tree shaking
-//therefor we do not export all the classes here from the index directly
-//instead we export all classes here as _moduleExports for internal exposure (and in-browser cross module availability)
-let publicFiles = {
-  Node,
-  EventEmitter,
-  NodeURIMappings,
-  CoreSet,
-  CoreMap,
-  SearchMap,
-  PropertySet,
-  NodeMap,
-  NodeSet,
-  QuadArray,
-  QuadMap,
-  QuadSet,
-  models,
-  Storage,
-  Shape,
-  ShapeSet,
-  Debug,
-  NameSpace,
-  List,
-  URI,
-  Hooks,
-  ForwardReasoning,
-  Find,
-  Order,
-  Prefix,
-  NQuads,
-  Boolean,
-  ShapeDecorators,
-  Module,
-  IGraphObject,
-  IGraphObjectSet,
-  ICoreIterable,
-  IQuadStore,
-  Component,
-  LinkedComponentClass,
-  SHACLShapes,
-  rdf,
-  rdfs,
-  xsd,
-  shacl,
-};
-//register the library globally and make all classes available directly from it
-var lincdExport = {};
-for (let fileKey in publicFiles) {
-  let exportedClasses = publicFiles[fileKey];
-  for (let className in exportedClasses) {
-    lincdExport[className] = exportedClasses[className];
->>>>>>> 887e7f38
   }
 
   //modular apps will expect React to be available as a global variable
