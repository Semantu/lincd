--- conflicted
+++ resolved
@@ -34,13 +34,9 @@
    * of the nodes in the environment that requested the URI change. Hence, a map is provided. The node (the key) can be used to access properties, whilst the currentUri (the value of the map) should be returned in the resulting [currentUri,newUri] array
    * @param nodeToCurrentUriMap
    */
-<<<<<<< HEAD
-  setURIs(nodeToCurrentUriMap: CoreMap<NamedNode, string>): Promise<[string, string][]>;
-=======
   setURIs(
     nodeToCurrentUriMap: CoreMap<NamedNode, string>,
   ): Promise<[string, string][]>;
->>>>>>> 09228864
 
   getDefaultGraph?(): Graph;
 
@@ -57,11 +53,7 @@
    * @param subjectToPredicates a map of subjects as keys and sets of properties (predicates) to clear as the values
    * @return A promise that resolves to true if properties were cleared, or false if no properties were cleared
    */
-<<<<<<< HEAD
-  clearProperties(subjectToPredicates: CoreMap<NamedNode, NodeSet<NamedNode>>): Promise<boolean>;
-=======
   clearProperties(
     subjectToPredicates: CoreMap<NamedNode, NodeSet<NamedNode>>,
   ): Promise<boolean>;
->>>>>>> 09228864
 }