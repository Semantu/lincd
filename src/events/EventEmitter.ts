--- conflicted
+++ resolved
@@ -19,13 +19,6 @@
    */
   protected _eventsCount: number;
 
-<<<<<<< HEAD
-  removeListenerByContext(
-    event: string | symbol,
-    context?: any,
-    once?: boolean,
-  ): this {
-=======
   emitPromise(evt: string | symbol, a1?, a2?, a3?, a4?, a5?): Promise<any> {
     //BASED ON eventemitter3 implementation of emit
     //But I removed prefix functionality and listeners.fn
@@ -77,7 +70,6 @@
   }
 
   removeListenerByContext(event: string | symbol, context?: any, once?: boolean): this {
->>>>>>> 1861aa28
     //copied from source and adjusted
     var evt = prefix && typeof event === 'string' ? prefix + event : event;
 
