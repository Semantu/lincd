--- conflicted
+++ resolved
@@ -154,278 +154,6 @@
    * @param type
    * @param allowSuperClass
    */
-<<<<<<< HEAD
-	static getClassesForType(
-		type: NamedNode,
-		allowSuperClass: boolean = false,
-	): CoreSet<typeof Shape> {
-		let instanceClasses = this.typesToShapes.get(type);
-		if (allowSuperClass) {
-			let subClasses = type.getDeep(rdfs.subClassOf) as any;
-			// subClasses = Order.typesByDepth(subClasses);
-			subClasses.delete(type); //<-- only delete after ordering, as it will be a new set and not the original PropertySet
-			subClasses.forEach((subViewType) => {
-				if (this.typesToShapes.has(subViewType)) {
-					instanceClasses = instanceClasses.concat(this.typesToShapes.get(subViewType));
-				}
-			});
-		}
-		return instanceClasses as any as CoreSet<typeof Shape>;
-	}
-
-	/**
-	 * Makes sure that the node that this instance represents has the right rdf.type
-	 * Also makes sure that this instance is destructed if the node is removed
-	 * @internal
-	 * @param node
-	 */
-	setupNode(node: Node) {
-		if (node) {
-			this._node = node;
-		} else {
-			//this code gets triggered when you call new SomeShapeClass() without providing a node
-			//some classes prefer a certain term type. E.g. RdfsLiteral will create a Literal node, and NodeShape will create a BlankNode
-			//TODO: also look at inheritance chain, so that a class without preferredNodeKind that extends a class with preferredTermType still gets that inherited termType
-			let termType = this.constructor['nodeKind'] || this.constructor['preferredNodeKind'] || NamedNode;
-			this._node = termType.create();
-			this._node.set(rdf.type, this.instanceType);
-		}
-
-		//@TODO: do for literalresources as well if they implement events at some point?
-		if (this._node instanceof NamedNode) {
-			this._node.on(NamedNode.NODE_REMOVED, this.destruct.bind(this));
-		}
-	}
-
-	/**
-	 * Destructs the instance. Removes event listeners etc. Overwrite in each subclass of this class that uses custom event listeners
-	 */
-	destruct() {
-		if (this._node instanceof NamedNode) {
-			this._node.removeAllListeners();
-		}
-	}
-
-	/**
-	 * Returns the node this instance represents.
-	 *
-	 * Since each node in RDF can have multiple types, each node can have multiple instances (multiple representations of itself reflecting the different things it 'is')
-	 * But each instance always only represents a single node
-	 */
-	get node(): Node {
-		//Instances of rdfs:Literal overwrite this method to return literalResource instead
-		return this._node;
-	}
-
-	/**
-	 * Returns the NamedNode that this instance represents.
-	 *
-	 * Since each node in RDF can have multiple types, each node can have multiple instances (multiple representations of itself reflecting the different things it 'is')
-	 * But each instance always only represents a single node
-	 *
-	 * NOTE: the node of an instance is NOT GUARANTEED to be a NamedNode. There are also instance of Literals.
-	 * Therefore only use this method if you are certain that the instance you have represents a NamedNode.
-	 * In that case this method - which works exactly the same as `.node` - simply tells the compiler that the return node is certainly a NamedNode.
-	 */
-	get namedNode(): NamedNode {
-		//Instances of rdfs:Literal will return null so we can just return the node as is here, and use this method for type casting
-		return this._node as NamedNode;
-	}
-
-	getOne(property: NamedNode): Node | null {
-		return this._node.getOne(property);
-	}
-
-	getAll(property: NamedNode): PropertyValueSet | undefined {
-		return (this._node as NamedNode).getAll(property);
-	}
-
-	getAllExplicit(property): NodeSet {
-		return (this._node as NamedNode).getAllExplicit(property);
-	}
-
-	getOneFromPath(...properties: NamedNode[]): Node | undefined {
-		return this.node.getOneFromPath(...properties);
-	}
-
-	getAllFromPath(...properties: NamedNode[]): NodeSet {
-		return this.node.getAllFromPath(...properties);
-	}
-
-	getOneInverse(property: NamedNode): NamedNode | null {
-		return this._node.getOneInverse(property);
-	}
-
-	getAllInverse(property: NamedNode): NodeSet<NamedNode> | undefined {
-		return this._node.getAllInverse(property);
-	}
-
-	set(property: NamedNode, value: Node) {
-		return this._node.set(property, value);
-	}
-
-	setValue(property: NamedNode, value: string) {
-		return this._node.setValue(property, value);
-	}
-
-	mset(property: NamedNode, values: ICoreIterable<Node>): boolean {
-		return this._node.mset(property, values);
-	}
-
-	overwrite(property: NamedNode, value: Node) {
-		return this._node.overwrite(property, value);
-	}
-
-	moverwrite(property: NamedNode, values: ICoreIterable<Node>) {
-		return this._node.moverwrite(property, values);
-	}
-
-	remove() {
-		return this.namedNode.remove();
-	}
-
-	save() {
-		return this.namedNode.save();
-	}
-
-	unset(property: NamedNode, value: Node): boolean {
-		return this._node.unset(property, value);
-	}
-
-	unsetAll(property: NamedNode): boolean {
-		return this._node.unsetAll(property);
-	}
-
-	has(property: NamedNode, value: Node): boolean {
-		return this._node.has(property, value);
-	}
-
-	hasValue(property: NamedNode, value: string): boolean {
-		return this._node.hasValue(property, value);
-	}
-
-	hasExplicit(property: NamedNode, value: Node): boolean {
-		return this._node.hasExplicit(property, value);
-	}
-
-	hasPath(properties: NamedNode[]): boolean {
-		return this._node.hasPath(properties);
-	}
-
-	hasPathTo(properties: NamedNode[], endPoint?: Node): boolean {
-		return this._node.hasPathTo(properties, endPoint);
-	}
-
-	hasPathToSomeInSet(
-		properties: NamedNode[],
-		endPoints?: ICoreIterable<Node>,
-	): boolean {
-		return this._node.hasPathToSomeInSet(properties, endPoints);
-	}
-
-	/**
-	 * Checks if the node has a value for this property that is the exact same object as the given value
-	 * (as opposed to has() which also returns true for equivalent literal values in Literal objects)
-	 * @param property
-	 * @param value
-	 * @returns {boolean}
-	 */
-	hasExact(property: NamedNode, value: Node = null): boolean {
-		return this._node.hasExact(property, value);
-	}
-
-	hasProperty(property: NamedNode): boolean {
-		return this._node.hasProperty(property);
-	}
-
-	hasInverse(property: NamedNode, value: any = null): boolean {
-		return this._node.hasInverse(property, value);
-	}
-
-	hasInverseProperty(property: NamedNode): boolean {
-		return this._node.hasInverseProperty(property);
-	}
-
-	getValue(property: NamedNode, language: string = ''): string | null {
-		return Literal.getValue(this._node as NamedNode, property, language);
-	}
-
-	getProperties(includeFromIncomingArcs: boolean = false): NodeSet<NamedNode> {
-		return this._node.getProperties(includeFromIncomingArcs);
-	}
-
-	getInverseProperties() {
-		return this._node.getInverseProperties();
-	}
-
-	getMultiple(properties: ICoreIterable<NamedNode>): NodeSet {
-		return this._node.getMultiple(properties);
-	}
-
-	getMultipleInverse(properties: ICoreIterable<NamedNode>): NodeSet {
-		return this._node.getMultipleInverse(properties);
-	}
-
-	getDeep(property: NamedNode, maxDepth?: number): NodeSet {
-		return this._node.getDeep(property, maxDepth);
-	}
-
-	getQuads(property: NamedNode, value?: Node): QuadSet {
-		return this._node.getQuads(property, value);
-	}
-
-	getInverseQuads(property: NamedNode): QuadSet {
-		return this._node.getInverseQuads(property);
-	}
-
-	getAllInverseQuads(includeImplicit?: boolean): QuadArray {
-		return this._node.getAllInverseQuads(includeImplicit);
-	}
-
-	getAllQuads(
-		includeAsObject: boolean = false,
-		includeImplicit: boolean = false,
-	): QuadArray {
-		return this._node.getAllQuads(includeAsObject, includeImplicit);
-	}
-
-	//TODO: move to rdfs:Resource or owl:Thing shape? (and decide which one of those we want to promote)
-	get label() {
-		return this.getValue(rdfs.label);
-	}
-
-	set label(val: string) {
-		this.overwrite(rdfs.label, new Literal(val));
-	}
-
-	//TODO: move to rdfs:Resource or owl:Thing shape? (and decide which one of those we want to promote)
-	get type() {
-		return this.getOne(rdf.type) as NamedNode;
-	}
-
-	set type(val: NamedNode) {
-		this.overwrite(rdf.type, val);
-	}
-
-	/**
-	 * Returns true if this instance has the given type as the value of rdf.type
-	 * Syntactic sugar for this.has(rdf.type,type)
-	 * @param type
-	 */
-	isa(type: NamedNode) {
-		return this.has(rdf.type, type);
-	}
-
-  static isInstanceOfTargetClass(node:Node)
-  {
-    return node.has(rdf.type,this.targetClass);
-  }
-
-  static getInstanceByType<T extends IShape>(node:Node,...shapes: {new (): T; targetClass:NamedNode,getOf(node: Node): T}[]): T {
-
-    let matchingShape = shapes.find(shape => {
-      return node.has(rdf.type,shape.targetClass)
-=======
   static getClassesForType(type: NamedNode, allowSuperClass: boolean = false): CoreSet<typeof Shape> {
     let instanceClasses = this.typesToShapes.get(type);
     if (allowSuperClass) {
@@ -533,9 +261,9 @@
     return this._node.getOne(property);
   }
 
-  getAll(property: NamedNode): PropertySet | undefined {
-    return (this._node as NamedNode).getAll(property);
-  }
+	getAll(property: NamedNode): PropertyValueSet | undefined {
+		return (this._node as NamedNode).getAll(property);
+	}
 
   getAllExplicit(property): NodeSet {
     return (this._node as NamedNode).getAllExplicit(property);
@@ -717,7 +445,6 @@
   ): T {
     let matchingShape = shapes.find((shape) => {
       return node.has(rdf.type, shape.targetClass);
->>>>>>> 814ce515
     });
     if (matchingShape) {
       return matchingShape.getOf(node);
