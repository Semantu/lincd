--- conflicted
+++ resolved
@@ -18,15 +18,7 @@
 import {CoreSet} from '../collections/CoreSet';
 import {QuadSet} from '../collections/QuadSet';
 import {NodeShape} from './SHACL';
-<<<<<<< HEAD
 import {LinkedDataDeclaration, LinkedDataResponse, LinkedDataSetDeclaration} from '../interfaces/Component';
-=======
-import {
-  LinkedDataDeclaration,
-  LinkedDataResponse,
-  LinkedDataSetDeclaration,
-} from '../interfaces/Component';
->>>>>>> 09228864
 import {ShapeValuesSet} from '../collections/ShapeValuesSet';
 import {
   getMostSpecificShapes,
@@ -36,17 +28,11 @@
 import {LinkedQuery, QueryBuildFn} from '../utils/LinkedQuery';
 
 declare var dprint: (item, includeIncomingProperties?: boolean) => void;
-<<<<<<< HEAD
 
 interface IClassConstruct {
   new (): any;
-=======
->>>>>>> 09228864
-
-interface IClassConstruct {
+
   prototype: any;
-
-  new (): any;
 }
 
 /**
@@ -103,16 +89,9 @@
   static typesToShapes: Map<NamedNode, CoreSet<IClassConstruct>> = new Map();
   //TODO: rename to nodeShape to avoid confusing things like shape.shape
   static shape: NodeShape;
-<<<<<<< HEAD
 
   protected _node: Node;
   protected static instancesLoaded: Map<NamedNode, {promise: Promise<NodeSet<NamedNode>>; done: boolean}> = new Map();
-=======
-  protected static instancesLoaded: Map<
-    NamedNode,
-    {promise: Promise<NodeSet<NamedNode>>; done: boolean}
-  > = new Map();
->>>>>>> 09228864
   protected loadPromise: {done: boolean; promise: Promise<boolean>};
 
   /**
@@ -162,26 +141,6 @@
    * Therefore only use this method if you are certain that the instance you have represents a NamedNode.
    * In that case this method - which works exactly the same as `.node` - simply tells the compiler that the return node is certainly a NamedNode.
    */
-<<<<<<< HEAD
-  getAllAs<T extends Shape>(property: NamedNode, shapeClass: typeof Shape): ShapeValuesSet<T> {
-    return new ShapeValuesSet<T>(this.namedNode, property, shapeClass as any);
-  }
-
-  /**
-   * If a value exists for the given property, this returns that value as an instance of the given shape
-   * If not, returns null
-   * @param property
-   * @param shape
-   */
-  getOneAs<S extends Shape = Shape>(property, shape: typeof Shape): S {
-    return this.hasProperty(property) ? (new (shape as any)(this.getOne(property)) as S) : null;
-  }
-
-  equals(other) {
-    return (
-      other instanceof Shape && other.node === this.node && Object.getPrototypeOf(other) === Object.getPrototypeOf(this)
-    );
-=======
   get namedNode(): NamedNode {
     //Instances of rdfs:Literal will return null so we can just return the node as is here, and use this method for type casting
     return this._node as NamedNode;
@@ -211,7 +170,6 @@
 
   set type(val: NamedNode) {
     this.overwrite(rdf.type, val);
->>>>>>> 09228864
   }
 
   /**
@@ -248,14 +206,10 @@
    * @param type
    * @param allowSuperClass
    */
-<<<<<<< HEAD
-  static getClassesForType(type: NamedNode, allowSuperClass: boolean = false): CoreSet<typeof Shape> {
-=======
   static getClassesForType(
     type: NamedNode,
     allowSuperClass: boolean = false,
   ): CoreSet<typeof Shape> {
->>>>>>> 09228864
     let instanceClasses = this.typesToShapes.get(type);
     if (allowSuperClass) {
       let subClasses = type.getDeep(rdfs.subClassOf) as any;
@@ -263,84 +217,25 @@
       subClasses.delete(type); //<-- only delete after ordering, as it will be a new set and not the original PropertySet
       subClasses.forEach((subViewType) => {
         if (this.typesToShapes.has(subViewType)) {
-<<<<<<< HEAD
-          instanceClasses = instanceClasses.concat(this.typesToShapes.get(subViewType));
-=======
           instanceClasses = instanceClasses.concat(
             this.typesToShapes.get(subViewType),
           );
->>>>>>> 09228864
         }
       });
     }
     return instanceClasses as any as CoreSet<typeof Shape>;
   }
 
-<<<<<<< HEAD
-  /**
-   * Makes sure that the node that this instance represents has the right rdf.type
-   * Also makes sure that this instance is destructed if the node is removed
-   * @internal
-   * @param node
-   */
-  setupNode(node: Node) {
-    if (node) {
-      if (!(node instanceof Node)) {
-        console.error('Invalid argument to constructor of shape:', node);
-        throw new Error('Invalid argument provided to constructor of shape. Please provide an instance of a node.');
-      }
-      this._node = node;
-    } else {
-      //this code gets triggered when you call new SomeShapeClass() without providing a node
-      //some classes prefer a certain term type. E.g. RdfsLiteral will create a Literal node, and NodeShape will create a BlankNode
-      //TODO: also look at inheritance chain, so that a class without preferredNodeKind that extends a class with preferredTermType still gets that inherited termType
-      let termType = this.constructor['nodeKind'] || this.constructor['preferredNodeKind'] || NamedNode;
-
-      //create a new temporary node, a Literal, NamedNode or BlankNode
-      this._node = termType.create(true);
-
-      let nodeShape = this.nodeShape;
-      if (nodeShape && nodeShape.targetClass) {
-        this._node.set(rdf.type, nodeShape.targetClass);
-      }
-    }
-
-    //@TODO: do this for RdfsLiteral as well if they implement events at some point?
-    if (this._node instanceof NamedNode) {
-      this._node.on(NamedNode.NODE_REMOVED, this.destruct.bind(this));
-    }
-  }
-
-  /**
-   * Destructs the instance. Removes event listeners etc. Overwrite in each subclass of this class that uses custom event listeners
-   */
-  destruct() {
-    if (this._node instanceof NamedNode) {
-      this._node.removeAllListeners();
-    }
-  }
-
-  validate(): boolean {
-    return this.nodeShape?.validateNode(this.node) || false;
-  }
-
-=======
->>>>>>> 09228864
   static isValidNode(node: Node) {
     this.ensureLinkedShape();
     return this.shape.validateNode(node);
   }
 
-<<<<<<< HEAD
-  static query<T extends Shape>() {}
-
-=======
   static query<T extends Shape>(this: typeof Shape, queryFn: QueryBuildFn<T>): LinkedQuery<T> {
     const query = new LinkedQuery<T>(queryFn);
     query.shape = this;
     return query;
   }
->>>>>>> 09228864
   /**
    * Lets a LinkedComponent request specific data of a shape.
    *
@@ -402,11 +297,6 @@
     };
   }
 
-<<<<<<< HEAD
-  private static ensureLinkedShape() {
-    if (!this.shape) {
-      console.warn(this.name + ' is not a linked shape. Did you forget to use the @linkedShape decorator?');
-=======
   static isInstanceOfTargetClass(node: Node) {
     return node.has(rdf.type, this.targetClass);
   }
@@ -420,7 +310,6 @@
     });
     if (matchingShape) {
       return matchingShape.getOf(node);
->>>>>>> 09228864
     }
   }
 
@@ -429,11 +318,6 @@
    * @param properties
    * @param sanitized
    */
-<<<<<<< HEAD
-  get node(): Node {
-    //Instances of rdfs:Literal overwrite this method to return literalResource instead
-    return this._node;
-=======
   static searchLocal<T extends Shape>(
     this: {new (node: Node): T; targetClass: any},
     properties: SearchMap,
@@ -452,7 +336,6 @@
       set.add(new this(node));
     }
     return set;
->>>>>>> 09228864
   }
 
   /**
@@ -529,13 +412,6 @@
    * @param uri
    * @param isTemporaryNodeIfNew
    */
-<<<<<<< HEAD
-  get namedNode(): NamedNode {
-    //Instances of rdfs:Literal will return null so we can just return the node as is here, and use this method for type casting
-    return this._node as NamedNode;
-  }
-
-=======
   static getFromURI<T extends Shape>(
     this: ShapeLike<T>,
     uri: string,
@@ -725,7 +601,6 @@
     return this.nodeShape?.validateNode(this.node) || false;
   }
 
->>>>>>> 09228864
   getOne(property: NamedNode): Node | null {
     return this._node.getOne(property);
   }
@@ -810,14 +685,10 @@
     return this._node.hasPathTo(properties, endPoint);
   }
 
-<<<<<<< HEAD
-  hasPathToSomeInSet(properties: NamedNode[], endPoints?: ICoreIterable<Node>): boolean {
-=======
   hasPathToSomeInSet(
     properties: NamedNode[],
     endPoints?: ICoreIterable<Node>,
   ): boolean {
->>>>>>> 09228864
     return this._node.hasPathToSomeInSet(properties, endPoints);
   }
 
@@ -880,14 +751,10 @@
     return this._node.getAllInverseQuads(includeImplicit);
   }
 
-<<<<<<< HEAD
-  getAllQuads(includeAsObject: boolean = false, includeImplicit: boolean = false): QuadArray {
-=======
   getAllQuads(
     includeAsObject: boolean = false,
     includeImplicit: boolean = false,
   ): QuadArray {
->>>>>>> 09228864
     return this._node.getAllQuads(includeAsObject, includeImplicit);
   }
 
@@ -930,15 +797,11 @@
    * @param callback the method to be called when the change happens. The quads that have changed + the property that was updated are supplied as parameters
    * @param context give a context to make sure you can easily unset / clear event listeners. Usually you would provide 'this' as context
    */
-<<<<<<< HEAD
-  onChange(property: NamedNode, callback: (quads?: QuadSet, property?: NamedNode) => void, context?: any) {
-=======
   onChange(
     property: NamedNode,
     callback: (quads?: QuadSet, property?: NamedNode) => void,
     context?: any,
   ) {
->>>>>>> 09228864
     this.namedNode?.onChange(property, callback, context);
   }
 
@@ -948,15 +811,11 @@
    * @param callback the method to be called when the change happens. The quads that have changed + the property that was updated are supplied as parameters
    * @param context give a context to make sure you can easily unset / clear event listeners. Usually you would provide 'this' as context
    */
-<<<<<<< HEAD
-  onChangeInverse(property, callback: (quads?: QuadSet, property?: NamedNode) => void, context?: any) {
-=======
   onChangeInverse(
     property,
     callback: (quads?: QuadSet, property?: NamedNode) => void,
     context?: any,
   ) {
->>>>>>> 09228864
     this.namedNode?.onChangeInverse(property, callback, context);
   }
 
@@ -989,15 +848,11 @@
    * @param callback the exact same method you supplied to onChange
    * @param context the same context you supplied to onChange
    */
-<<<<<<< HEAD
-  removeOnChange(property: NamedNode, callback: (quads?: QuadSet, property?: NamedNode) => void, context?: any) {
-=======
   removeOnChange(
     property: NamedNode,
     callback: (quads?: QuadSet, property?: NamedNode) => void,
     context?: any,
   ) {
->>>>>>> 09228864
     this.namedNode?.removeOnChange(property, callback, context);
   }
 
@@ -1006,15 +861,11 @@
    * @param callback the exact same method you supplied to onChangeInverse
    * @param context the same context you supplied to onChangeInverse
    */
-<<<<<<< HEAD
-  removeOnChangeInverse(property, callback: (quads?: QuadSet, property?: NamedNode) => void, context?: any) {
-=======
   removeOnChangeInverse(
     property,
     callback: (quads?: QuadSet, property?: NamedNode) => void,
     context?: any,
   ) {
->>>>>>> 09228864
     this.namedNode?.removeOnChangeInverse(property, callback, context);
   }
 
@@ -1062,35 +913,6 @@
     this.namedNode?.clearOnPredicateChange(context);
   }
 
-<<<<<<< HEAD
-  get value(): string {
-    return this._node.value;
-  }
-
-  get uri(): string {
-    return this._node.value;
-  }
-
-  //TODO: move to rdfs:Resource or owl:Thing shape? (and decide which one of those we want to promote)
-  get label() {
-    return this.getValue(rdfs.label);
-  }
-
-  set label(val: string) {
-    this.overwrite(rdfs.label, new Literal(val));
-  }
-
-  //TODO: move to rdfs:Resource or owl:Thing shape? (and decide which one of those we want to promote)
-  get type() {
-    return this.getOne(rdf.type) as NamedNode;
-  }
-
-  set type(val: NamedNode) {
-    this.overwrite(rdf.type, val);
-  }
-
-=======
->>>>>>> 09228864
   /**
    * Returns true if this instance has the given type as the value of rdf.type
    * Syntactic sugar for this.has(rdf.type,type)
@@ -1098,25 +920,6 @@
    */
   isa(type: NamedNode) {
     return this.has(rdf.type, type);
-<<<<<<< HEAD
-  }
-
-  static isInstanceOfTargetClass(node: Node) {
-    return node.has(rdf.type, this.targetClass);
-  }
-
-  static getInstanceByType<T extends IShape>(
-    node: Node,
-    ...shapes: {new (): T; targetClass: NamedNode; getOf(node: Node): T}[]
-  ): T {
-    let matchingShape = shapes.find((shape) => {
-      return node.has(rdf.type, shape.targetClass);
-    });
-    if (matchingShape) {
-      return matchingShape.getOf(node);
-    }
-=======
->>>>>>> 09228864
   }
 
   /**
@@ -1145,13 +948,9 @@
    * NOTE: will return false if the instance has never loaded, regardless of whether the namedNode it represents is already loaded, and even if this instance would not load anything else
    */
   isLoaded(includingInverseProperties: boolean = false): boolean {
-<<<<<<< HEAD
-    return this.node instanceof NamedNode ? this.namedNode.isLoaded(includingInverseProperties) : true;
-=======
     return this.node instanceof NamedNode
       ? this.namedNode.isLoaded(includingInverseProperties)
       : true;
->>>>>>> 09228864
   }
 
   reload(): Promise<boolean> {
@@ -1190,140 +989,6 @@
     let prototype = Object.getPrototypeOf(this);
     return new prototype(this.node.clone()) as this;
   }
-<<<<<<< HEAD
-
-  /**
-   * Searches instances with the given properties only from the local graph
-   * @param properties
-   * @param sanitized
-   */
-  static searchLocal<T extends Shape>(
-    this: {new (node: Node): T; targetClass: any},
-    properties: SearchMap,
-    sanitized: boolean = false,
-  ): ShapeSet<T> {
-    let quads = Find.byPropertyValues(properties, this.targetClass, true, true, sanitized);
-
-    let set = new ShapeSet<T>();
-    for (var node of quads.getSubjects()) {
-      set.add(new this(node));
-    }
-    return set;
-  }
-
-  /**
-   * Searches instances with given properties
-   * And if results are returned, it returns an instance of the first result, else null
-   * @param properties
-   */
-  static findLocal<T extends Shape>(
-    this: {new (node: Node): T; targetClass: any},
-    properties: SearchMap,
-    sanitized: boolean = false,
-  ): T {
-    let results = (this as any).searchLocal(properties, sanitized);
-    if (results.size > 0) {
-      return results.first();
-    }
-  }
-
-  static getLocalInstances<T extends Shape>(this: ShapeLike<T>, explicitInstancesOnly: boolean = false): ShapeSet<T> {
-    //'this' is listed as a parameter ti be able to return a set of instances with the type of the actual class that extends Shape
-    // https://www.typescriptlang.org/docs/handbook/generics.html#using-class-types-in-generics
-    // https://stackoverflow.com/questions/34098023/typescript-self-referencing-return-type-for-static-methods-in-inheriting-classe?rq=1
-    return this.getSetOf(this.getLocalInstanceNodes());
-  }
-
-  //TODO: to find Shape instances we need to not just check type, but all the constraints of this shape class
-  static getNumLocalInstances(): number {
-    return this.getLocalInstanceNodes().size;
-  }
-
-  static getLocalInstanceNodes(explicitInstancesOnly: boolean = false): NodeSet {
-    //start by getting a list of all nodes that have the correct type
-    let potentialInstances;
-    if (explicitInstancesOnly) {
-      potentialInstances = this.targetClass
-        .getInverseQuads(rdf.type)
-        .filter((quad) => !quad.implicit)
-        .getSubjects();
-    } else {
-      potentialInstances = this.targetClass.getAllInverse(rdf.type);
-    }
-    //return only those instance nodes that are actual valid instances of this shape
-    return potentialInstances.filter((node) => this.isValidNode(node));
-  }
-
-  /**
-   * use new Shape(node) instead, where Shape can be any class that extends Shape
-   * @deprecated
-   * @param node
-   */
-  static getOf<T extends Shape>(this: ShapeLike<T>, node: Node): T {
-    return new this(node);
-  }
-
-  /**
-   * Retrieves an existing node or creates a new (temporary) node and then sets the right rdf:type
-   * Then uses that node to return an instance of the Shape that you call this method from
-   * So it works just like NamedNode.getOrCreate() but creates an instance of the right shape straight away.
-   * Note that if the URI did not yet exist, it creates a temporary node, and hence only once you SAVE that node or shape
-   * Will it (and its properties) be stored in permanent storage.
-   *
-   * @param uri
-   * @param isTemporaryNodeIfNew
-   */
-  static getFromURI<T extends Shape>(this: ShapeLike<T>, uri: string, isTemporaryNodeIfNew: boolean = true): T {
-    let node = NamedNode.getNamedNode(uri);
-    if (node) {
-      return new this(node);
-    } else {
-      node = NamedNode.getOrCreate(uri, isTemporaryNodeIfNew);
-      if (this.targetClass) {
-        node.set(rdf.type, this.targetClass);
-      }
-      return new this(node);
-    }
-    return new this(NamedNode.getOrCreate(uri));
-  }
-
-  /**
-   * Generates a URI from the given prefixURI + optional unique parameters
-   * Then returns an instance of this shape with that URI, either from an existing or new node
-   * This method is intended to be extended by other shapes.
-   * The base implementation in Shape.ts will generate a unique URI if no uniqueParams are given, so extending methods may use super.getFromParams() when no params are given
-   * @param prefixURI
-   * @param uniqueParams
-   */
-  static getFromParams<T extends Shape>(this: ShapeLike<T>, prefixURI: string, ...uniqueParams: any[]): T {
-    let postfix;
-    if (uniqueParams.length) {
-      postfix = uniqueParams.join('/');
-    } else {
-      //here we expect that we'll create a new node, so the counter will be increased when we actually create it
-      postfix = NamedNode.getCounter() + 1;
-    }
-    let uri = prefixURI + this.name + '/' + postfix;
-    return this.getFromURI(uri);
-  }
-
-  static getSetOf<T extends Shape>(this: ShapeLike<T>, nodes: NodeValuesSet): ShapeValuesSet<T>;
-  static getSetOf<T extends Shape>(this: ShapeLike<T>, nodes: ICoreIterable<Node>): ShapeSet<T>;
-  static getSetOf<T extends Shape>(
-    this: ShapeLike<T>,
-    nodes: NodeValuesSet | ICoreIterable<Node>,
-  ): ShapeSet<T> | ShapeValuesSet<T> {
-    if (!nodes) {
-      throw new Error('No nodes provided to create shape instances of');
-    }
-
-    if (nodes instanceof NodeValuesSet && nodes.subject instanceof NamedNode) {
-      return new ShapeValuesSet(nodes.subject, nodes.property, this as any);
-    }
-    return new ShapeSet<T>(nodes.map((node) => new this(node)));
-  }
-=======
->>>>>>> 09228864
 }
 
 //The types below are used to create static methods that return an instance of this class it is called from.
@@ -1337,11 +1002,6 @@
 export interface ShapeLike<M extends Shape> extends Constructor<M> {
   targetClass: NamedNode;
 
-<<<<<<< HEAD
-  getSetOf<M extends Shape>(this: ShapeLike<M>, nodes: ICoreIterable<Node>): ShapeSet<M>;
-
-  getFromURI<T extends Shape>(this: ShapeLike<T>, uri: string, isTemporaryNodeIfNew?: boolean): T;
-=======
   getSetOf<M extends Shape>(
     this: ShapeLike<M>,
     nodes: ICoreIterable<Node>,
@@ -1352,7 +1012,6 @@
     uri: string,
     isTemporaryNodeIfNew?: boolean,
   ): T;
->>>>>>> 09228864
 
   getLocalInstanceNodes(explicitInstancesOnly?: boolean): NodeSet;
 }