import {NamedNode} from '../models';
import {Shape} from '../shapes/Shape';
import {NodeShape} from '../shapes/SHACL';
import {ICoreIterable} from '../interfaces/ICoreIterable';

let nodeShapeToShapeClass: Map<NamedNode, typeof Shape> = new Map();

export function addNodeShapeToShapeClass(
  nodeShape: NodeShape,
  shapeClass: typeof Shape,
) {
  nodeShapeToShapeClass.set(nodeShape.namedNode, shapeClass);
}

export function getShapeClass(nodeShape: NamedNode): typeof Shape {
  return nodeShapeToShapeClass.get(nodeShape);
}

export function getSubShapesClasses(
  shape: typeof Shape | (typeof Shape)[],
): (typeof Shape)[] {
  //make sure we have a real class
  shape = ensureShapeConstructor(shape);
  //apply the hasSuperclass function to the shape
  let filterFunction = applyFnToShapeOrArray(shape, hasSubClass);
  //filter and then sort the results based on their inheritance (most specific classes first, so we use hasSuperClass for the sorting)
  return filterShapeClasses(filterFunction).sort((a, b) => {
    return hasSubClass(a, b) ? 1 : -1;
  });
  // let extendsGivenShapeClass = Array.isArray(shape) ? (shapeClass) => {
  //     return shape.some(s => shapeClass.constructor.prototype instanceof s);
  //   } : (shapeClass) => {
  //     return shapeClass.constructor.prototype instanceof shape;
  //   }
  //
  // let result = [];
  // nodeShapeToShapeClass.forEach((shapeClass) => {
  //   if(extendsGivenShapeClass(shapeClass)) {
  //     result.push(shapeClass);
  //   }
  // });
  // return result;
}

export function getSuperShapesClasses(
  shape: typeof Shape | (typeof Shape)[],
): (typeof Shape)[] {
  //make sure we have a real class
  shape = ensureShapeConstructor(shape);
  //apply the hasSuperclass function to the shape
  let filterFunction = applyFnToShapeOrArray(shape, hasSuperClass);
  //filter and then sort the results based on their inheritance
  return filterShapeClasses(filterFunction).sort((a, b) => {
    return hasSubClass(a, b) ? 1 : -1;
  });
}

//https://stackoverflow.com/a/30760236
export function isClass(v) {
  return typeof v === 'function' && /^\s*class\s+/.test(v.toString());
}

function ensureShapeConstructor(shape: typeof Shape | (typeof Shape)[]) {
  //TODO: figure out why sometimes we need shape.prototype, sometimes we need shape.constructor.prototype
  // in other words, why we sometimes get a ES6 Class and sometimes its constructor?
  //make sure we have a real class

  //NOTE: update, this started breaking for when classes are functions. the constructor is native Function
  //had to turn it off for now, waiting for issues to come back up to understand what needs to happen
  return shape;
  // if(Array.isArray(shape))
  // {
  //   return shape.map(s => {
  //     if (!isClass(s))
  //     {
  //       return s.constructor as any;
  //     }
  //     return s;
  //   }) as any[];
  // } else {
  //   if (!isClass(shape))
  //   {
  //     return shape.constructor as any;
  //   }
  //   return shape;
  // }
}
<<<<<<< HEAD

function hasSuperClass(a: Function, b: Function) {
  return (a as Function).prototype instanceof b;
}

function hasSubClass(a: Function, b: Function) {
=======
export function hasSuperClass(a: Function, b: Function) {
  return (a as Function).prototype instanceof b;
}
export function hasSubClass(a: Function, b: Function) {
>>>>>>> 1861aa28
  return (b as Function).prototype instanceof a;
}

function applyFnToShapeOrArray(shape, filterFn) {
  if (Array.isArray(shape)) {
    return (shapeClass) => {
      //returns true if one of the given shapes extends the shapeClass passed as argument
      return (shape as Function[]).some((s) => filterFn(s, shapeClass));
    };
  } else {
    //first argument will be the given shape class, second argument will be each stored shape class in the map
    //will filter down where the given shape extends the stored shape
    return filterFn.bind(null, shape);
  }
}

function filterShapeClasses(filterFn) {
  let result = [];
  nodeShapeToShapeClass.forEach((shapeClass) => {
    if (filterFn(shapeClass)) {
      result.push(shapeClass);
    }
  });
  return result;
}

export function getLeastSpecificShapeClasses(shapes: ICoreIterable<Shape>) {
  let shapeClasses = shapes.map((shape) =>
    getShapeClass(shape.nodeShape.namedNode),
  );
  return filterShapesToLeastSpecific(shapeClasses);
}
export function getMostSpecificSubShapes(
  shape: typeof Shape | (typeof Shape)[],
): (typeof Shape)[] {
  if (!Array.isArray(shape)) {
    shape = [shape];
  }
  //get the subshapes of the given shapes
  let subShapes: (typeof Shape)[] = getSubShapesClasses(shape);
  //filter them down to the most specific ones (that are not extended by any other shape)
  return filterShapesToMostSpecific(subShapes);
}

/**
 * Filters out all shapes that are extended by any other shape in the given set/array
 * @param subShapes
 */
function filterShapesToMostSpecific(subShapes) {
  return subShapes.filter((subShape) => {
    return !subShapes.some((otherSubShape) => {
      return otherSubShape.prototype instanceof subShape;
    });
  });
}

/**
 * Filters out all shapes that extend any other shape in the given set/array
 * @param shapeClasses
 */
function filterShapesToLeastSpecific(shapeClasses) {
  return shapeClasses.filter((shapeClass) => {
    return !shapeClasses.some((otherShapeClass) => {
      return (
        otherShapeClass !== shapeClass &&
        shapeClass.prototype instanceof otherShapeClass
      );
    });
  });
}

/**
 * Finds the most specific shape class (which extends other shape classes)
 * of all shape classes that this node matches with (that is the node is a valid instance of the shape)
 * And returns an instance of that shape
 * @param property
 * @param shape
 */
export function getShapeOrSubShape<S extends Shape = Shape>(
  node,
  shape: typeof Shape | (typeof Shape)[],
): S {
  if (!node) return null;

  //new:
  //find all shapes that extend the given shape(s)
  let mostSpecificShapes = getMostSpecificShapes(node, shape);

  //take the first one and return a new instance of that shape
  if (mostSpecificShapes.length > 0) {
    return new (mostSpecificShapes[0] as any)(node) as S;
  }
  //by default, if no more specific shapes were found, just create an instance of the (first) given shape
  if (Array.isArray(shape)) {
    return new (shape[0] as any)(node) as S;
  }
  return new (shape as any)(node) as S;

  // //start with the shape itself, but add any extending shapes
  // let extendingShapes:typeof Shape[] = [];
  //
  // //if shape is an array, we check if the node is an instance of any of the shapes in the array
  // //NOTE: I'm not exactly sure why we have to add .constructor, but the shapeClasses coming in are
  // //apparently not of the same kind (class) as the shapeClasses in the nodeShapeToShapeClass map
  // //so, we have to compare by its constructors prototype, that seems to work
  // let classExtendsGivenShapeClass = Array.isArray(shape) ? (shapeClass) => {
  //   return shape.some(s => shapeClass.constructor.prototype instanceof s);
  // } : (shapeClass) => {
  //   return shapeClass.constructor.prototype instanceof shape;
  // }
  //
  // let shapesOfNode = NodeShape.getShapesOf(node);
  // shapesOfNode.forEach(nodeShape => {
  //   let shapeClass = getShapeClass(nodeShape.namedNode);
  //   if(classExtendsGivenShapeClass(shapeClass.prototype)) {
  //     extendingShapes.push(shapeClass);
  //   }
  // });
  //
  // extendingShapes.sort((s1,s2) => {
  //   return s1.prototype instanceof s2 ? -1 : 1;
  // });
  // if(extendingShapes.length > 0) {
  //   return new (extendingShapes[0] as any)(node) as S;
  // }
  //
  // return new (shape as any)(node) as S;
}

export function getMostSpecificShapes(
  node: NamedNode,
  baseShape: typeof Shape | (typeof Shape)[] = Shape,
): (typeof Shape)[] {
  // let mostSpecificShapes = getMostSpecificShapes(node,shape);

  //get the subshapes of the given base shape(s)
  let subShapes: (typeof Shape)[] = getSubShapesClasses(baseShape);

  while (subShapes.length > 0) {
    //get the most specific shapes out of all remaining subshapes
    let mostSpecificSubShapes = filterShapesToMostSpecific(subShapes);

    //filter them down to the ones that this node is a valid instance of
    let shapesThatMatchNode = mostSpecificSubShapes.filter((subShape) => {
      return subShape.shape.validateNode(node);
    });
    //if any of them can create a valid instance for this node, then return that
    if (shapesThatMatchNode.length > 0) {
      return shapesThatMatchNode;
    }
    //else, remove the shapes we just tried from the subShapes array
    //and try again with less specific shapes
    mostSpecificSubShapes.forEach((mostSpecificSubShape) => {
      subShapes.splice(subShapes.indexOf(mostSpecificSubShape), 1);
    });
  }
  return [];
}<|MERGE_RESOLUTION|>--- conflicted
+++ resolved
@@ -85,19 +85,10 @@
   //   return shape;
   // }
 }
-<<<<<<< HEAD
-
-function hasSuperClass(a: Function, b: Function) {
-  return (a as Function).prototype instanceof b;
-}
-
-function hasSubClass(a: Function, b: Function) {
-=======
 export function hasSuperClass(a: Function, b: Function) {
   return (a as Function).prototype instanceof b;
 }
 export function hasSubClass(a: Function, b: Function) {
->>>>>>> 1861aa28
   return (b as Function).prototype instanceof a;
 }
 
