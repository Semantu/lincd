--- conflicted
+++ resolved
@@ -37,11 +37,10 @@
 } from '../interfaces/Component';
 import {lincd as lincdOntology} from '../ontologies/lincd';
 import {npm} from '../ontologies/npm';
-<<<<<<< HEAD
 import {rdf} from '../ontologies/rdf';
-import {Storage} from './Storage';
+import {LinkedStorage} from './LinkedStorage';
 import {URI} from './URI';
-import {addNodeShapeToShapeClass} from './ShapeClass';
+import {addNodeShapeToShapeClass, getShapeClass, hasSuperClass} from './ShapeClass';
 import {
   BoundComponentQueryStep,
   ComponentQueryPath,
@@ -53,16 +52,6 @@
 } from './LinkedQuery';
 import {createTraceShape, TraceShape} from './TraceShape';
 import {resolveLocalFlat} from './LocalQueryResolver';
-=======
-import React, {createElement, useEffect, useState} from 'react';
-import {rdfs} from '../ontologies/rdfs';
-import {NodeSet} from '../collections/NodeSet';
-import {LinkedStorage} from './LinkedStorage';
-import {ShapeSet} from '../collections/ShapeSet';
-import {URI} from './URI';
-import {shacl} from '../ontologies/shacl';
-import {addNodeShapeToShapeClass, getShapeClass, hasSuperClass} from './ShapeClass';
->>>>>>> 1861aa28
 
 //global tree
 declare var lincd: any;
@@ -420,7 +409,6 @@
     //create a new functional component which wraps the original
     //also, first of all use React.forwardRef to support OPTIONAL use of forwardRef by the linked component itself
     //Combining HOC (Linked Component) with forwardRef was tricky to understand and get to work. Inspiration came from: https://dev.to/justincy/using-react-forwardref-and-an-hoc-on-the-same-component-455m
-<<<<<<< HEAD
     let _wrappedComponent: LinkedFunctionalComponent<DeclaredProps, ShapeType> =
       React.forwardRef<
         any,
@@ -437,38 +425,6 @@
         if (ref) {
           linkedProps['ref'] = ref;
         }
-
-        if (!linkedProps.source) {
-          console.warn(
-            'No source provided to this component: ' + functionalComponent.name,
-          );
-          return null;
-        }
-        //if we're not using any storage in this LINCD app, don't do any data loading
-        let usingStorage = Storage.isInitialised();
-
-        let [isLoaded, setIsLoaded] = useState<any>(undefined);
-        useEffect(() => {
-          //if this property is not bound (if this component is bound we can expect all properties to be loaded by the time it renders)
-          if (!props.isBound && usingStorage) {
-            let cachedRequest = Storage.isLoaded(
-              linkedProps.source.node,
-              dataRequest,
-            );
-            //if these properties were requested before and have finished loading
-            if (cachedRequest === true) {
-              //then we can set state to loaded straight away
-=======
-    let _wrappedComponent: LinkedFunctionalComponent<DeclaredProps, ShapeType> = React.forwardRef<
-      any,
-      DeclaredProps & LinkedComponentInputProps<ShapeType> & BoundComponentProps
-    >((props, ref) => {
-      //take the given props and add make sure 'of' is converted to 'source' (an instance of the shape)
-      let linkedProps = getLinkedComponentProps<ShapeType, DeclaredProps>(props, shapeClass);
-      //if a ref was given, we need to manually add it back to the props, React will extract it and provide is as second argument to React.forwardRef in the linked component itself
-      if (ref) {
-        linkedProps['ref'] = ref;
-      }
 
       if (!linkedProps.source) {
         console.warn('No source provided to this component: ' + functionalComponent.name);
@@ -499,49 +455,24 @@
             //(this may happen when a different component already requested the same properties for the same source just before this sibling component)
             //wait for that loading to be completed and then update the state
             cachedRequest.then(() => {
->>>>>>> 1861aa28
               setIsLoaded(true);
-            } else if (cachedRequest === false) {
-              //if we did not request all these properties before then we continue to
-              // load the required PropertyShapes from storage for this specific source
-              let queryObject = dataRequestToGenericQuery(
-                shapeClass,
-                dataRequest,
-                linkedProps.source,
-              );
-              Storage.query(queryObject, shapeClass).then((quads) =>
-                setIsLoaded(true),
-              );
-              // Storage.loadShape(linkedProps.source, dataRequest).then((quads) => {
-              //   //set the 'isLoaded' state to true, so we don't need to even check cache again.
-              //   setIsLoaded(true);
-              // });
-            } else {
-              //if some requiredProperties are still being loaded
-              //cachedResult will be a promise (there is no other return type)
-              //(this may happen when a different component already requested the same properties for the same source just before this sibling component)
-              //wait for that loading to be completed and then update the state
-              cachedRequest.then(() => {
-                setIsLoaded(true);
-              });
-            }
+            });
           }
-        }, [linkedProps.source.node, props.isBound]);
+        }
+      }, [linkedProps.source.node, props.isBound]);
 
         //we can assume data is loaded if this is a bound component or if the isLoaded state has been set to true
         let dataIsLoaded = props.isBound || isLoaded || !usingStorage;
 
-        //But for the first render, when the useEffect has not run yet,
-        //and no this is not a bound component (so it's a top level linkedComponent),
-        //then we still need to manually check cache to avoid a rendering a temporary load icon until useEffect has run (in the case the data is already loaded)
-        if (!props.isBound && typeof isLoaded === 'undefined' && usingStorage) {
-          //only continue to render if the result is true (all required data loaded),
-          // if it's a promise we already deal with that in useEffect()
-          dataIsLoaded =
-            Storage.isLoaded(linkedProps.source.node, dataRequest) === true;
-        }
-
-<<<<<<< HEAD
+      //But for the first render, when the useEffect has not run yet,
+      //and no this is not a bound component (so it's a top level linkedComponent),
+      //then we still need to manually check cache to avoid a rendering a temporary load icon until useEffect has run (in the case the data is already loaded)
+      if (!props.isBound && typeof isLoaded === 'undefined' && usingStorage) {
+        //only continue to render if the result is true (all required data loaded),
+        // if it's a promise we already deal with that in useEffect()
+        dataIsLoaded = LinkedStorage.isLoaded(linkedProps.source.node, dataRequest) === true;
+      }
+
         //if the data is loaded
         //TODO: remove check for typeof window, this is temporary solution to fix hydration errors
         // but really we should find a way to send the data to the frontend for initial page loads AND notify storage that that data is loaded
@@ -570,30 +501,6 @@
         } else {
           //render loading
           return createElement('div', null, '...');
-=======
-      //But for the first render, when the useEffect has not run yet,
-      //and no this is not a bound component (so it's a top level linkedComponent),
-      //then we still need to manually check cache to avoid a rendering a temporary load icon until useEffect has run (in the case the data is already loaded)
-      if (!props.isBound && typeof isLoaded === 'undefined' && usingStorage) {
-        //only continue to render if the result is true (all required data loaded),
-        // if it's a promise we already deal with that in useEffect()
-        dataIsLoaded = LinkedStorage.isLoaded(linkedProps.source.node, dataRequest) === true;
-      }
-
-      //if the data is loaded
-      //TODO: remove check for typeof window, this is temporary solution to fix hydration errors
-      // but really we should find a way to send the data to the frontend for initial page loads AND notify storage that that data is loaded
-      // then this check can be turned off. We can possibly do this with RDFA (rdf in html), then we can probably parse the data from the html, whilst rendering it on the server in one go.
-      if (dataIsLoaded && typeof window !== 'undefined') {
-        //if the component used a Shape.requestSet() data declaration function
-        if (dataDeclaration) {
-          //then use that now to get the requested linkedData for this instance
-          linkedProps.linkedData = getLinkedDataResponse(
-            dataDeclaration.request,
-            linkedProps.source,
-            tracedDataResponse as TransformedLinkedDataResponse,
-          );
->>>>>>> 1861aa28
         }
       });
 
@@ -688,16 +595,7 @@
       useEffect(() => {
         //if this property is not bound (if this component is bound we can expect all properties to be loaded by the time it renders)
         if (!props.isBound && usingStorage) {
-<<<<<<< HEAD
-          let cachedRequest =
-            linkedProps.sources &&
-            Storage.nodesAreLoaded(
-              linkedProps.sources.getNodes(),
-              instanceDataRequest,
-            );
-=======
           let cachedRequest = LinkedStorage.nodesAreLoaded(linkedProps.sources.getNodes(), instanceDataRequest);
->>>>>>> 1861aa28
           //if these properties were requested before and have finished loading
           if (cachedRequest === true) {
             //we can set state to reflect that
@@ -706,26 +604,10 @@
             //if we did not request all these properties before then we continue to load them all
             //load the required PropertyShapes from storage for this specific source
             //we bypass cache because already checked cache ourselves above
-<<<<<<< HEAD
-
-            let queryObject = dataRequestToGenericQuery(
-              shapeClass,
-              dataRequest,
-            );
-            console.log(queryObject);
-            Storage.query(queryObject, shapeClass).then((quads) =>
-              setIsLoaded(true),
-            );
-            // Storage.loadShapes(linkedProps.sources, instanceDataRequest, true).then((quads) => {
-            //   //set the 'isLoaded' state to true, so we don't need to even check cache again.
-            //   setIsLoaded(true);
-            // });
-=======
             LinkedStorage.loadShapes(linkedProps.sources, instanceDataRequest, true).then((quads) => {
               //set the 'isLoaded' state to true, so we don't need to even check cache again.
               setIsLoaded(true);
             });
->>>>>>> 1861aa28
           } else {
             //if some requiredProperties are still being loaded
             //cachedResult will be a promise (there is no other return type)
@@ -750,16 +632,7 @@
       if (!props.isBound && typeof isLoaded === 'undefined' && usingStorage) {
         //only continue to render if the result is true (all required data loaded),
         // if it's a promise we already deal with that in useEffect()
-<<<<<<< HEAD
-        dataIsLoaded =
-          linkedProps.sources &&
-          Storage.nodesAreLoaded(
-            linkedProps.sources.getNodes(),
-            instanceDataRequest,
-          ) === true;
-=======
         dataIsLoaded = LinkedStorage.nodesAreLoaded(linkedProps.sources.getNodes(), instanceDataRequest) === true;
->>>>>>> 1861aa28
       }
       //if the data is loaded
       if (dataIsLoaded) {
