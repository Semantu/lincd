--- conflicted
+++ resolved
@@ -1138,37 +1138,23 @@
   shapeToComponents.get(shape).add(exportedComponent);
 }
 
-<<<<<<< HEAD
 function registerPackageInTree(packageName,packageExports?)
 {
   //prepare name for global tree reference
-  let packageTreeKey = packageName.replace(/-/g,'_');
+  // let packageTreeKey = packageName.replace(/-/g,'_');
   //if something with this name already registered in the global tree
-  if (packageTreeKey in lincd._modules)
+  if (packageName in lincd._modules)
   {
     //This probably means package.ts is loaded twice, through different paths and could point to a problem
-    console.warn('A package with the name ' + packageName + ' has already been registered.');
+    console.warn('A package with the name ' + packageName + ' has already been registered. Adding to existing object');
+    Object.assign(lincd._modules[packageName],packageExports);
   }
   else
   {
-    //initiate an empty object for this module in the global tree
-    lincd._modules[packageTreeKey] = packageExports || {};
-  }
-  return lincd._modules[packageTreeKey];
-=======
-function registerPackageInTree(packageName, packageExports) {
-  //prepare name for global tree reference
-  // let moduleTreeKey = moduleName.replace(/-/g, '_');
-  //if something with this name already registered in the global tree
-  if (packageName in lincd._modules) {
-    console.warn('A module with the name ' + packageName + ' has already been registered. Adding to existing object');
-    Object.assign(lincd._modules[packageName],packageExports);
-  } else {
     //initiate an empty object for this module in the global tree
     lincd._modules[packageName] = packageExports || {};
   }
   return lincd._modules[packageName];
->>>>>>> 48b2ebcc
 }
 
 function getSourceFromInputProps(props,shapeClass)
