/*
 * This Source Code Form is subject to the terms of the Mozilla Public
 * License, v. 2.0. If a copy of the MPL was not distributed with this
 * file, You can obtain one at https://mozilla.org/MPL/2.0/.
 */
import {NamedNode, Node, Quad} from '../models';
import {NodeShape, PropertyShape} from '../shapes/SHACL';
import {Shape} from '../shapes/Shape';
import {Prefix} from './Prefix';
// import {dataRequestToQueryObject} from 'lincd-sparql/lib/utils';
import React, {createElement, useEffect, useState} from 'react';
import {CoreSet} from '../collections/CoreSet';
import {NodeSet} from '../collections/NodeSet';
import {ShapeSet} from '../collections/ShapeSet';
import {
  BoundComponentFactory,
  BoundComponentProps,
  BoundSetComponentFactory,
  Component,
  LinkableFunctionalComponent,
  LinkableFunctionalSetComponent,
  LinkedComponentInputProps,
  LinkedComponentProps,
  LinkedDataChildRequestFn,
  LinkedDataDeclaration,
  LinkedDataGenericQuery,
  LinkedDataRequest,
  LinkedDataRequestFn,
  LinkedDataResponse,
  LinkedDataSetDeclaration,
  LinkedFunctionalComponent,
  LinkedFunctionalSetComponent,
  LinkedSetComponentInputProps,
  LinkedSetComponentProps,
  TransformedLinkedDataResponse,
} from '../interfaces/Component';
import {lincd as lincdOntology} from '../ontologies/lincd';
import {npm} from '../ontologies/npm';
<<<<<<< HEAD
import {rdf} from '../ontologies/rdf';
import {rdfs} from '../ontologies/rdfs';
import {addNodeShapeToShapeClass} from './ShapeClass';
=======
import React, {createElement, useEffect, useState} from 'react';
import {NodeSet} from '../collections/NodeSet';
>>>>>>> 09228864
import {Storage} from './Storage';
import {URI} from './URI';
<<<<<<< HEAD
=======
import {addNodeShapeToShapeClass, isClass} from './ShapeClass';
import {LinkedQuery} from './LinkedQuery';
import {createTraceShape, TraceShape} from './TraceShape';
>>>>>>> 09228864

//global tree
declare var lincd: any;
declare var window;
declare var global;

export const LINCD_DATA_ROOT: string = 'https://data.lincd.org/';

// var packageParsePromises: Map<string,Promise<any>> = new Map();
// var loadedPackages: Set<NamedNode> = new Set();
let shapeToComponents: Map<typeof Shape, CoreSet<Component>> = new Map();
let ontologies: Set<any> = new Set();
let _autoLoadOntologyData = false;
/**
 * a map of requested property shapes for specific nodes
 * The value is a promise if it's still loading, or true if it is fully loaded
 */
type ClassDecorator = <T extends {new (...args: any[]): {}}>(
  constructor: T,
) => T;

/**
 * This object, returned by [linkedPackage()](/docs/lincd.js/modules/utils_Module#linkedPackage),
 * contains the decorators to link different parts of a LINCD module.
 */
export interface LinkedPackageObject {
  /**
   * Class decorator that links a class-based component to its shape.
   * Once linked, the component receives an extra property "sourceShape" which will be an instance of the linked Shape.
   *
   * Note that your class needs to extend [LinkedComponentClass](/docs/lincd.js/classes/utils_LinkedComponentClass.LinkedComponentClass), which extends React.Component.
   * And you will need to provide the same Shape class that you use as a parameter for the decorator as a type generic to LinkedComponentClass (see example).
   * @param shape - the Shape class that this component is linked to. Import a LINCD Shape class and use this class directly for this parameter
   *
   * @example
   * Linked component class example:
   * ```tsx
   * import {React} from "react";
   * import {linkedComponentClass} from "../package";
   * import {LinkedComponentClass} from "lincd/lib/utils/ComponentClass";
   * @linkedComponentClass(Person)
   * export class PersonView extends LinkedComponentClass<Person> {
   *   render() {
   *     //typescript knows that person is of type Person
   *     let person = this.props.sourceShape;
   *
   *     //get the name of the person from the graph
   *     return <h1>Hello {person.name}!</h1>;
   *   }
   * }
   * ```
   */
  linkedComponentClass: <ShapeType extends Shape, P = {}>(
    shapeClass: typeof Shape,
  ) => ClassDecorator;
  /**
   * Links a typescript class to a SHACL shape.
   * This decorator creates a SHACL shape and looks at the static property [targetClass](/docs/lincd.js/classes/shapes_Shape.Shape#targetclass)
   * The rest of the shape is typically 'shaped' by methods that use [property decorators](/docs/lincd.js/modules/utils_ShapeDecorators).
   *
   * @example
   * Example of a typescript class using the \@linkedShape decorator:
   * ```tsx
   * @linkedShape
   * export class Person extends Shape {
   *   /**
   *    * indicates that instances of this shape need to have this rdf.type
   *    *\/
   *   static targetClass: NamedNode = schema.Person;
   *
   *   /**
   *    * indicates that instances of this shape need to have this rdf.type
   *    *\/
   *   @literalProperty({
   *     path: schema.givenName,
   *     required: true,
   *     maxCount: 1,
   *   })
   *   get name() {
   *     return this.getValue(schema.givenName);
   *   }
   *
   *   set name(val: string) {
   *     this.overwrite(schema.givenName, new Literal(val));
   *   }
   * }
   * ```
   */
  linkedShape: <T extends typeof Shape>(constructor: T) => T;
  /**
   * Use this decorator to make any other classes or functions available on demand to other LINCD modules.
   * It does not change the object it is applied on.
   * This is specifically required for their use in an open-ended LINCD application.
   *
   * @example
   * An example helper utility using the \@linkedUtil decorator:
   * ```tsx
   * @linkedUtil
   * export class Sort {
   *   static byName(persons:Person[]) {
   *     return persons.sort((p1,p2) => p1.name < p2.name ? -1 : 1)
   *   }
   * ```
   */
  linkedUtil: (constructor: any) => any;
  /**
   * Used to notify LINCD.js of an ontology.
   * See also the [Ontology guides](/docs/guides/linked-code/ontologies).
   *
   * @param allFileExports - all the objects that are exported by the ontology file (use `import * as _this from "./path-to-this-file")`)
   * @param nameSpace - the result of [createNameSpace](/docs/lincd.js/modules/utils_NameSpace#createnamespace). This allows consumers to generate NamedNodes that may not be listed in this ontology if needed
   * @param prefixAndFileName - a suggested prefix chosen by you. Make sure the suggestedPrefix matches the file name and the name of the exported object that groups all entities together
   * @param loadDataFunction - a method that loads _and parses_ the raw ontology data. This means the ontology will be loaded into the local graph. The returned result is mostly a JSONLDParsePromise (from lincd-jsonld/lib/JSONLD, not bundled in LINCD.js)
   * @param dataSource - the relative path to the raw data of the ontology
   * @example
   * Example of an Ontology File that used linkedOntology()
   * ```tsx
   * import {NamedNode} from 'lincd/lib/models';
   * import {JSONLD} from 'lincd-jsonld/lib/JSONLD';
   * import {createNameSpace} from 'lincd/lib/utils/NameSpace';
   * import {linkedOntology} from '../package';
   * import * as _this from './my-ontology';
   *
   * let dataFile = '../data/my-ontology.json';
   * export var loadData = () => JSONLD.parsePromise(import(dataFile));
   *
   * export var ns = createNameSpace('http://www.my-ontology.com/');
   *
   * export var _self: NamedNode = ns('');
   *
   * // Classes
   * export var ExampleClass: NamedNode = ns('ExampleClass');
   *
   * // Properties
   * export var exampleProperty: NamedNode = ns('exampleProperty');
   *
   * export const myOntology = {
   *   ExampleClass,
   *   exampleProperty,
   * };
   *
   * linkedOntology(_this, ns, 'myOntology', loadData, dataFile);
   * ```
   */
  linkedOntology: (
    allFileExports,
    nameSpace: (term: string) => NamedNode,
    suggestedPrefixAndFileName: string,
    loadDataFunction?: () => Promise<any>,
    dataSource?: string | string[],
  ) => void;
  /**
   * Low level method used by other decorators to write to the modules' object in the LINCD tree.
   * You should typically not need this.
   * @param exportFileName - the file name that this exported object is available under. Needs to be unique across the module.
   * @param exportedObject - the exported object (the class, constant, function, etc)
   */
  registerPackageExport: (exportedObject: any) => void;
  /**
   * A reference to the modules' object in the LINCD tree.
   * Contains all linked components of the module.
   */
  packageExports: any;
  packageName: string;

  /**
   * Links a functional component to its shape
   * Once linked, the component receives an extra property "sourceShape" which will be an instance of the linked Shape.
   *
   * Note that the shape needs to be provided twice, as a type and as a value, see examples below.
   * @param shape - the Shape class that this component is linked to. Import a LINCD Shape class and use this class directly for this parameter
   * @param functionalComponent - a functional rect component
   *
   * @example
   * Linked Functional Component example:
   * ```tsx
   * import {Person} from "../shapes/Person";
   * export const PersonView = linkedComponent<Person>(Person, ({source, sourceShape}) => {
   *   //source is a NamedNode, and sourceShape is an instance of Person (for the same named node)
   *   let person = sourceShape;
   *   //get the name of the person from the graph
   *   return <h1>Hello {person.name}!</h1>;
   * });
   * ```
   */
  linkedComponent<ShapeType extends Shape, DeclaredProps = {}>(
    requiredData: typeof Shape | LinkedDataDeclaration<ShapeType>,
    // dataDeclarationOrComponent:FunctionalComponent<P,ShapeType>|LinkedDataDeclaration<ShapeType>,
    functionalComponent: LinkableFunctionalComponent<DeclaredProps, ShapeType>,
  ): LinkedFunctionalComponent<DeclaredProps, ShapeType>;

  /**
   * Links a functional Set component to its shape
   * Set components are components that show a set of data sources.
   * Once linked, the component receives an extra property "sources" which will be a ShapeSet with instance of the linked Shape.
   *
   * Note that the shape needs to be provided twice, as a type and as a value, see examples below.
   * @param shape - the Shape class that this component is linked to. Import a LINCD Shape class and use this class directly for this parameter
   * @param functionalComponent - a functional react component
   *
   * @example
   * Linked Functional Set Component example:
   * ```tsx
   * import {Person} from "../shapes/Person";
   * export const PersonView = linkedSetComponent<Person>(Person, ({sources}) => {
   *   //source is a NamedNode, and sourceShape is an instance of Person (for the same named node)
   *   let persons = sources;
   *   //get the name of the person from the graph
   *   return <div>{persons.map(person => <p>{person.name}</p>)}</div>;
   * });
   * ```
   */
  linkedSetComponent<ShapeType extends Shape, DeclaredProps = {}>(
    requiredData: typeof Shape | LinkedDataSetDeclaration<ShapeType>,
    functionalComponent: LinkableFunctionalSetComponent<
      DeclaredProps,
      ShapeType
    >,
  ): LinkedFunctionalSetComponent<DeclaredProps, ShapeType>;

  /**
   * Register a file (a javascript module) and all its exported objects.
   * Specifically helpful for registering multiple functional components if you declare them without a function name
   * @param _this
   * @param _module
   */
  registerPackageModule(_module): void;
}

/**
 *  Convert some node to a prefixed format:
 * - http://some-example.org/prop > ex:prop
 *  */
const prefix = (n) => Prefix.toPrefixed(n.uri);

export function autoLoadOntologyData(value: boolean) {
  _autoLoadOntologyData = value;
  //this may be set to true after some ontologies have already indexed,
  if (_autoLoadOntologyData) {
    // so in that case we load all data of ontologies that are already indexed
    ontologies.forEach((ontologyExport) => {
      //see linkedOntology() where we store the data loading method under the _load key
      if (ontologyExport['_load']) {
        ontologyExport['_load']();
      }
    });
  }
}

function dataRequestToGenericQuery(
  shapeType: typeof Shape,
  dataRequest: LinkedDataRequest,
  subject?: Shape | ShapeSet,
) {
  let genericQuery: LinkedDataGenericQuery;

  let where: [string, string, string][];
  if (!subject) {
    where = [['?s', prefix(rdf.type), prefix(shapeType.targetClass)]];
  } else if (subject instanceof Shape) {
    where = [['?s', '@id', subject.uri]];
  } else {
    // ShapeSet
  }

  genericQuery = {
    select: dataRequest,
    where,
  };

  return genericQuery;
}

export function linkedPackage(packageName: string): LinkedPackageObject {
  let packageNode = NamedNode.getOrCreate(
    `${LINCD_DATA_ROOT}module/${packageName}`,
    true,
  );
  packageNode.set(rdf.type, lincdOntology.Module);
  packageNode.setValue(npm.packageName, packageName);

  let packageTreeObject = registerPackageInTree(packageName);

  //#Create declarators for this module
  let registerPackageExport = function (object) {
    if (object.name in packageTreeObject) {
      console.warn(
        `Key ${object.name} was already defined for package ${packageName}. Note that LINCD currently only supports unique names across your entire package. Overwriting ${object.name} with new value`,
      );
    }
    packageTreeObject[object.name] = object;
  };

  let registerInPackageTree = function (exportName, exportedObject) {
    packageTreeObject[exportName] = exportedObject;
  };

  function registerPackageModule(_module): void {
    for (var key in _module.exports) {
      //if the exported object itself (usually FunctionalComponents) is not named or its name is _wrappedComponent (which ends up happening in the linkedComponent method above)
      //then we give it the same name as it's export name.
      if (
        !_module.exports[key].name ||
        _module.exports[key].name === '_wrappedComponent'
      ) {
        Object.defineProperty(_module.exports[key], 'name', {value: key});
        //manual 'hack' to set the name of the original function
        if (
          _module.exports[key]['original'] &&
          !_module.exports[key]['original']['name']
        ) {
          Object.defineProperty(_module.exports[key]['original'], 'name', {
            value: key + '_implementation',
          });
        }
      }
      registerInPackageTree(key, _module.exports[key]);
    }
  }

  //create a declarator function which Components of this module can use register themselves and add themselves to the global tree
  let linkedUtil = function (constructor) {
    //add the component class of this module to the global tree
    registerPackageExport(constructor);

    //return the original class without modifications
    return constructor;
  };

  //method to create a linked functional component
  function linkedComponent<ShapeType extends Shape, DeclaredProps = {}>(
    requiredData: typeof Shape | LinkedDataDeclaration<ShapeType> | LinkedQuery<ShapeType>,
    functionalComponent: LinkableFunctionalComponent<DeclaredProps, ShapeType>,
  ): LinkedFunctionalComponent<DeclaredProps, ShapeType> {
    let [shapeClass, dataRequest, dataDeclaration, tracedDataResponse] =
      processDataDeclaration<ShapeType, DeclaredProps>(
        requiredData,
        functionalComponent,
      );

    //create a new functional component which wraps the original
    //also, first of all use React.forwardRef to support OPTIONAL use of forwardRef by the linked component itself
    //Combining HOC (Linked Component) with forwardRef was tricky to understand and get to work. Inspiration came from: https://dev.to/justincy/using-react-forwardref-and-an-hoc-on-the-same-component-455m
    let _wrappedComponent: LinkedFunctionalComponent<DeclaredProps, ShapeType> =
      React.forwardRef<
        any,
        DeclaredProps &
          LinkedComponentInputProps<ShapeType> &
          BoundComponentProps
      >((props, ref) => {
        //take the given props and add make sure 'of' is converted to 'source' (an instance of the shape)
        let linkedProps = getLinkedComponentProps<ShapeType, DeclaredProps>(
          props,
          shapeClass,
        );
        //if a ref was given, we need to manually add it back to the props, React will extract it and provide is as second argument to React.forwardRef in the linked component itself
        if (ref) {
          linkedProps['ref'] = ref;
        }

<<<<<<< HEAD
      let [isLoaded, setIsLoaded] = useState<any>(undefined);
      useEffect(() => {
        //if this property is not bound (if this component is bound we can expect all properties to be loaded by the time it renders)
        if (!props.isBound && usingStorage) {
          let cachedRequest = Storage.isLoaded(linkedProps.source.node, dataRequest);
          //if these properties were requested before and have finished loading
          if (cachedRequest === true) {
            //then we can set state to loaded straight away
            setIsLoaded(true);
          } else if (cachedRequest === false) {
            //if we did not request all these properties before then we continue to
            // load the required PropertyShapes from storage for this specific source
            let queryObject = dataRequestToGenericQuery(shapeClass, dataRequest, linkedProps.source);
            Storage.query(queryObject, shapeClass).then((quads) => setIsLoaded(true));
            // Storage.loadShape(linkedProps.source, dataRequest).then((quads) => {
            //   //set the 'isLoaded' state to true, so we don't need to even check cache again.
            //   setIsLoaded(true);
            // });
          } else {
            //if some requiredProperties are still being loaded
            //cachedResult will be a promise (there is no other return type)
            //(this may happen when a different component already requested the same properties for the same source just before this sibling component)
            //wait for that loading to be completed and then update the state
            cachedRequest.then(() => {
=======
        if (!linkedProps.source) {
          console.warn(
            'No source provided to this component: ' + functionalComponent.name,
          );
          return null;
        }
        //if we're not using any storage in this LINCD app, don't do any data loading
        let usingStorage = Storage.isInitialised();

        let [isLoaded, setIsLoaded] = useState<any>(undefined);
        useEffect(() => {
          //if this property is not bound (if this component is bound we can expect all properties to be loaded by the time it renders)
          if (!props.isBound && usingStorage) {
            let cachedRequest = Storage.isLoaded(
              linkedProps.source.node,
              dataRequest,
            );
            //if these properties were requested before and have finished loading
            if (cachedRequest === true) {
              //then we can set state to loaded straight away
>>>>>>> 09228864
              setIsLoaded(true);
            } else if (cachedRequest === false) {
              //if we did not request all these properties before then we continue to
              // load the required PropertyShapes from storage for this specific source
              Storage.loadShape(linkedProps.source, dataRequest).then(
                (quads) => {
                  //set the 'isLoaded' state to true, so we don't need to even check cache again.
                  setIsLoaded(true);
                },
              );
            } else {
              //if some requiredProperties are still being loaded
              //cachedResult will be a promise (there is no other return type)
              //(this may happen when a different component already requested the same properties for the same source just before this sibling component)
              //wait for that loading to be completed and then update the state
              cachedRequest.then(() => {
                setIsLoaded(true);
              });
            }
          }
        }, [linkedProps.source.node, props.isBound]);

        //we can assume data is loaded if this is a bound component or if the isLoaded state has been set to true
        let dataIsLoaded = props.isBound || isLoaded || !usingStorage;

        //But for the first render, when the useEffect has not run yet,
        //and no this is not a bound component (so it's a top level linkedComponent),
        //then we still need to manually check cache to avoid a rendering a temporary load icon until useEffect has run (in the case the data is already loaded)
        if (!props.isBound && typeof isLoaded === 'undefined' && usingStorage) {
          //only continue to render if the result is true (all required data loaded),
          // if it's a promise we already deal with that in useEffect()
          dataIsLoaded =
            Storage.isLoaded(linkedProps.source.node, dataRequest) === true;
        }

        //if the data is loaded
        //TODO: remove check for typeof window, this is temporary solution to fix hydration errors
        // but really we should find a way to send the data to the frontend for initial page loads AND notify storage that that data is loaded
        // then this check can be turned off. We can possibly do this with RDFA (rdf in html), then we can probably parse the data from the html, whilst rendering it on the server in one go.
        if (dataIsLoaded && typeof window !== 'undefined') {
          //if the component used a Shape.requestSet() data declaration function
          if (dataDeclaration) {
            //then use that now to get the requested linkedData for this instance
            linkedProps.linkedData = getLinkedDataResponse(
              dataDeclaration.request,
              linkedProps.source,
              tracedDataResponse as TransformedLinkedDataResponse,
            );
          }

          // //render the original components with the original + generated properties
          return React.createElement(functionalComponent, linkedProps);
        } else {
          //render loading
          return createElement('div', null, '...');
        }
      });

    //connect the Component.of() function, which is called bindComponentToData here
    //<DeclaredProps & LinkedComponentInputProps<ShapeType>, ShapeType>
    _wrappedComponent.of = bindComponentToData.bind(
      _wrappedComponent,
      tracedDataResponse,
    );

    //keep a copy of the original for strict checking of equality when compared to
    _wrappedComponent.original = functionalComponent;

    _wrappedComponent.dataRequest = dataRequest;

    //link the wrapped functional component to its shape
    _wrappedComponent.shape = shapeClass;
    //IF this component is a function that has a name
    if (functionalComponent.name) {
      //then copy the name (have to do it this way, name is protected)
      Object.defineProperty(_wrappedComponent, 'name', {
        value: functionalComponent.name,
      });
      //and add the component class of this module to the global tree
      registerPackageExport(_wrappedComponent);
    }
    //NOTE: if it does NOT have a name, the developer will need to manually use registerPackageExport

    //register the component and its shape
    registerComponent(_wrappedComponent, shapeClass);

    return _wrappedComponent;
  }

  function linkedSetComponent<ShapeType extends Shape, DeclaredProps = {}>(
    requiredData: typeof Shape | LinkedDataSetDeclaration<ShapeType>,
    functionalComponent: LinkableFunctionalSetComponent<
      DeclaredProps,
      ShapeType
    >,
  ): LinkedFunctionalSetComponent<DeclaredProps, ShapeType> {
    let [shapeClass, dataRequest, dataDeclaration, tracedDataResponse] =
      processDataDeclaration<ShapeType, DeclaredProps>(
        requiredData,
        functionalComponent,
        true,
      );

    //if we're not using any storage in this LINCD app, don't do any data loading
    let usingStorage = Storage.isInitialised();

    //create a new functional component which wraps the original
    let _wrappedComponent: LinkedFunctionalSetComponent<
      DeclaredProps,
      ShapeType
    > = (
      props: DeclaredProps &
        LinkedSetComponentInputProps<ShapeType> &
        BoundComponentProps,
    ) => {
      //take the given props and add make sure 'of' is converted to 'source' (an instance of the shape)
      let linkedProps = getLinkedSetComponentProps<ShapeType, DeclaredProps>(
        props,
        shapeClass,
        functionalComponent,
      );

      //if this component was created with an 'as' attribute (so <SetComponent of={sources} as={ChildComponent} />
      if (props.as) {
        //then we should make that available as the ChildComponent (in other cases ChildComponent is already defined by children or dataRequest, but here we need to do it based on props)
        linkedProps.ChildComponent = props.as;
      }

      //if this component was created with an 'as' attribute,
      //then we combine the dataRequest with the childComponent that this specific instance comes with
      let instanceDataRequest =
        props.as &&
        (props.as as LinkedFunctionalComponent<ShapeType>).dataRequest
          ? [
              ...dataRequest,
              ...(props.as as LinkedFunctionalComponent<ShapeType>).dataRequest,
            ]
          : dataRequest;

      let [isLoaded, setIsLoaded] = useState<any>(undefined);

      useEffect(() => {
        //if this property is not bound (if this component is bound we can expect all properties to be loaded by the time it renders)
        if (!props.isBound && usingStorage) {
<<<<<<< HEAD
          let cachedRequest =
            linkedProps.sources && Storage.nodesAreLoaded(linkedProps.sources.getNodes(), instanceDataRequest);
=======
          let cachedRequest = Storage.nodesAreLoaded(
            linkedProps.sources.getNodes(),
            instanceDataRequest,
          );
>>>>>>> 09228864
          //if these properties were requested before and have finished loading
          if (cachedRequest === true) {
            //we can set state to reflect that
            setIsLoaded(true);
          } else if (!cachedRequest) {
            //if we did not request all these properties before then we continue to load them all
            //load the required PropertyShapes from storage for this specific source
            //we bypass cache because already checked cache ourselves above
<<<<<<< HEAD

            let queryObject = dataRequestToGenericQuery(shapeClass, dataRequest);
            console.log(queryObject);
            Storage.query(queryObject, shapeClass).then((quads) => setIsLoaded(true));
            // Storage.loadShapes(linkedProps.sources, instanceDataRequest, true).then((quads) => {
            //   //set the 'isLoaded' state to true, so we don't need to even check cache again.
            //   setIsLoaded(true);
            // });
=======
            Storage.loadShapes(
              linkedProps.sources,
              instanceDataRequest,
              true,
            ).then((quads) => {
              //set the 'isLoaded' state to true, so we don't need to even check cache again.
              setIsLoaded(true);
            });
>>>>>>> 09228864
          } else {
            //if some requiredProperties are still being loaded
            //cachedResult will be a promise (there is no other return type)
            //(this may happen when a different component already requested the same properties for the same source just before this sibling component)
            //wait for that loading to be completed and then update the state
            cachedRequest.then(() => {
              setIsLoaded(true);
            });
          }
        }
        //note: this useEffect function should be re-triggered if a different set of source nodes is given
        //however the actual set could be a new one every time. For now we check the 'of' prop, but if this triggers
        //on every parent update whilst it shouldn't, we could try linkedProps.sources.map(s => s.node.value).join("")
      }, [props.of, props.isBound]);

      //we can assume data is loaded if this is a bound component or if the isLoaded state has been set to true
      let dataIsLoaded = props.isBound || isLoaded || !usingStorage;

      //But for the first render, when the useEffect has not run yet,
      //and no this is not a bound component (so it's a top level linkedComponent),
      //then we still need to manually check cache to avoid a rendering a temporary load icon until useEffect has run (in the case the data is already loaded)
      if (!props.isBound && typeof isLoaded === 'undefined' && usingStorage) {
        //only continue to render if the result is true (all required data loaded),
        // if it's a promise we already deal with that in useEffect()
        dataIsLoaded =
<<<<<<< HEAD
          linkedProps.sources && Storage.nodesAreLoaded(linkedProps.sources.getNodes(), instanceDataRequest) === true;
=======
          Storage.nodesAreLoaded(
            linkedProps.sources.getNodes(),
            instanceDataRequest,
          ) === true;
>>>>>>> 09228864
      }
      //if the data is loaded
      if (dataIsLoaded) {
        //if this set component used Shape.requestForEachInSet (instead of Shape.requestSet)
        if (dataDeclaration && dataDeclaration.request) {
          //then we provide that request as the getLinkedData prop
          linkedProps.getLinkedData = function (source) {
            //Note that tracedDataResponse is the results of processing dataDeclaration.request
            //this already happened in a previous step, and just like we regard dataDeclaration.request as the childDataRequestFn
            //we can also regard tracedDataResponse (its processed traced response) as childTracedDataResponse
            return getLinkedDataResponse(
              dataDeclaration.request,
              source,
              tracedDataResponse,
            );
          };
        }
        //if the component used a Shape.requestSet() data declaration function
        else if (dataDeclaration) {
          //then use that now to get the requested linkedData for this instance
          linkedProps.linkedData = getLinkedDataResponse(
            dataDeclaration.request || dataDeclaration.setRequest,
            linkedProps.sources,
            tracedDataResponse,
          );
        }

        //render the original components with the original + generated properties
        return functionalComponent(linkedProps);
      } else {
        //render loading
        return createElement('div', null, '...');
      }
    };

    //attach the 'of(source)' function. Here named bindSetComponentToData()
    _wrappedComponent.of = bindSetComponentToData.bind(
      _wrappedComponent,
      shapeClass,
      tracedDataResponse,
      dataDeclaration,
    );

    //keep a copy of the original for strict checking of equality when compared to
    _wrappedComponent.original = functionalComponent;

    _wrappedComponent.dataRequest = dataRequest;

    //link the wrapped functional component to its shape
    _wrappedComponent.shape = shapeClass;
    //IF this component is a function that has a name
    if (functionalComponent.name) {
      //then copy the name (have to do it this way, name is protected)
      Object.defineProperty(_wrappedComponent, 'name', {
        value: functionalComponent.name,
      });
      //and add the component class of this module to the global tree
      registerPackageExport(_wrappedComponent);
    }
    //NOTE: if it does NOT have a name, the developer will need to manually use registerPackageExport

    //register the component and its shape
    registerComponent(_wrappedComponent, shapeClass);

    return _wrappedComponent;
  }

  function linkedComponentClass<ShapeType extends Shape, P = {}>(
    shapeClass: typeof Shape,
  ): ClassDecorator {
    //this is for Components declared with ES Classes
    //in this case the function we're in will be used as a decorator: @linkedComponent(SomeShapeClass)
    //class decorators return a function that receives a constructor and returns a constructor.
    let decoratorFunction = function <T>(constructor) {
      //add the component class of this module to the global tree
      registerPackageExport(constructor);

      //link the shape
      constructor['shape'] = shapeClass;

      //register the component and its shape
      registerComponent(constructor as any, shapeClass);

      //return the original class without modifications
      // return constructor;

      //only here we have shapeClass as a value (not in LinkedComponentClass)
      //so here we can return a new class that extends the original class,
      //but it adds linked properties like sourceShape
      let wrappedClass = class extends constructor {
        constructor(props) {
          let linkedProps = getLinkedComponentProps<ShapeType, P>(
            props,
            shapeClass,
          );
          super(linkedProps);
        }
      } as any as T;
      //copy the name
      Object.defineProperty(wrappedClass, 'name', {value: constructor.name});
      Object.defineProperty(wrappedClass, 'original', {value: constructor});
      return wrappedClass;
    };
    return decoratorFunction;
  }

  //create a declarator function which Shapes of this module can use register themselves and add themselves to the global tree
  let linkedShape = function (constructor) {
    //add the component class of this module to the global tree
    registerPackageExport(constructor);

    //register the component and its shape
    Shape.registerByType(constructor);

    //if no shape object has been attached to the constructor
    if (!Object.getOwnPropertyNames(constructor).includes('shape')) {
      let packageNameURI = URI.sanitize(packageName);

      //create a new node shape for this shapeClass
      let shape: NodeShape = NodeShape.getFromURI(
        `${LINCD_DATA_ROOT}module/${packageNameURI}/shape/${URI.sanitize(
          constructor.name,
        )}`,
      );
      //connect the typescript class to its NodeShape
      constructor.shape = shape;
      //set the name
      shape.label = constructor.name;
      //also keep track of the reverse: nodeShape to typescript class (helpful for sending shapes between environments with JSONWriter / JSONParser)
      addNodeShapeToShapeClass(shape, constructor);

      //also create a representation in the graph of the shape class itself
      let shapeClass = NamedNode.getOrCreate(
        `${LINCD_DATA_ROOT}module/${packageNameURI}/shapeclass/${URI.sanitize(
          constructor.name,
        )}`,
        true,
      );
      shapeClass.set(lincdOntology.definesShape, shape.node);
      shapeClass.set(rdf.type, lincdOntology.ShapeClass);

      //and connect it back to the module
      shapeClass.set(lincdOntology.module, packageNode);

      //if linkedProperties have already registered themselves
      if (constructor.propertyShapes) {
        //then add them to this node shape now
        constructor.propertyShapes.forEach((propertyShape) => {
          let uri =
            shape.namedNode.uri + `/${URI.sanitize(propertyShape.label)}`;

          //with react hot reload, sometimes the same code gets loaded twice
          //and a node with this URI will already exist,
          //in that case we can ignore it, since the nodeShape will already have the propertyShape
          if (!NamedNode.getNamedNode(uri)) {
            //update the URI (by extending the URI of the shape)
            propertyShape.namedNode.uri =
              shape.namedNode.uri + `/${URI.sanitize(propertyShape.label)}`;

            shape.addPropertyShape(propertyShape);
          }
        });
        //and remove the temporary key
        delete constructor.propertyShapes;
      }

      //if property shapes referred to this node shape as the required shape for their values
      // (note that accessor decorators always evaluate before class decorators, hence we sometimes need to process this here, AFTER the property decorators have run)
      if (constructor.nodeShapeOf) {
        constructor.nodeShapeOf.forEach((propertyShape: PropertyShape) => {
          //now that we have a NodeShape for this shape class, we can set the nodeShape of the property shape
          propertyShape.valueShape = shape;
        });
      }
    } else {
      // (constructor.shape.node as NamedNode).uri = URI;
      console.warn('This ShapeClass already has a shape: ', constructor.shape);
    }

    if (constructor.targetClass) {
      (constructor.shape as NodeShape).targetClass = constructor.targetClass;
    }

    //return the original class without modifications
    return constructor;
  };

  /**
   *
   * @param exports all exports of the file, simply provide "this" as value!
   * @param dataSource the path leading to the ontology's data file
   * @param nameSpace the base URI of the ontology
   * @param prefixAndFileName the file name MUST match the prefix for this ontology
   */
  let linkedOntology = function (
    exports,
    nameSpace: (term: string) => NamedNode,
    prefixAndFileName: string,
    loadData?,
    dataSource?: string | string[],
  ) {
    //store specifics in exports. And make sure we can detect this as an ontology later
    exports['_ns'] = nameSpace;
    exports['_prefix'] = prefixAndFileName;
    exports['_load'] = loadData;
    exports['_data'] = dataSource;

    //register the prefix here (so just calling linkedOntology with a prefix will automatically register that prefix)
    if (prefixAndFileName) {
      //run the namespace without any term name, this will give back a named node with just the namespace as URI, then get that URI to provide it as full URI
      Prefix.add(prefixAndFileName, nameSpace('').uri);
    }

    ontologies.add(exports);
    //register all the exports under the prefix. NOTE: this means the file name HAS to match the prefix
    registerInPackageTree(prefixAndFileName, exports);
    // });

    if (autoLoadOntologyData) {
      loadData().catch((err) => {
        console.warn(
          'Could not load ontology data. Do you need to rebuild the module of the ' +
            prefixAndFileName +
            ' ontology?',
          err,
        );
      });
    }
  };

  //return the declarators so the module can use them
  return {
    linkedComponent,
    linkedComponentClass,
    linkedSetComponent,
    linkedShape,
    linkedUtil,
    linkedOntology,
    registerPackageExport,
    registerPackageModule,
    packageExports: packageTreeObject,
    packageName: packageName,
  } as LinkedPackageObject;
}

function processDataDeclaration<ShapeType extends Shape, DeclaredProps = {}>(
  requiredData: typeof Shape | LinkedDataDeclaration<ShapeType> | LinkedQuery<ShapeType>,
  functionalComponent: LinkableFunctionalComponent<DeclaredProps, ShapeType>,
  setComponent?: boolean,
);
function processDataDeclaration<ShapeType extends Shape, DeclaredProps = {}>(
  requiredData: typeof Shape | LinkedDataSetDeclaration<ShapeType> | LinkedQuery<ShapeType>,
  functionalComponent: LinkableFunctionalSetComponent<DeclaredProps, ShapeType>,
  setComponent?: boolean,
);
function processDataDeclaration<ShapeType extends Shape, DeclaredProps = {}>(
  requiredData:
    | typeof Shape
    | LinkedDataDeclaration<ShapeType>
    | LinkedDataSetDeclaration<ShapeType>,
  functionalComponent:
    | LinkableFunctionalComponent<DeclaredProps, ShapeType>
    | LinkableFunctionalSetComponent<DeclaredProps, ShapeType>,
  setComponent: boolean = false,
) {
  let shapeClass: typeof Shape;
  let dataRequest: LinkedDataRequest;
  let tracedDataResponse: TransformedLinkedDataResponse;
  let dataDeclaration: LinkedDataSetDeclaration<ShapeType> | LinkedDataDeclaration<ShapeType> | LinkedQuery<ShapeType>;

  //if a Shape class was given (the actual class that extends Shape)
  if (requiredData['prototype'] instanceof Shape || requiredData === Shape) {
    //then we will load instances of this shape
    // and require instances of this shape to be used for this component
    shapeClass = requiredData as typeof Shape;
    //but we don't specifically request any data
    dataRequest = [];
    // dataRequest = shapeClass.shape ? [...shapeClass.shape.getPropertyShapes()] : [];
  } else if (requiredData instanceof LinkedQuery) {
    // [dataRequest, tracedDataResponse] = requiredData.toQueryObject();
  } else {
    //requiredData is a LinkedDataDeclaration or a LinkedDataSetDeclaration
    dataDeclaration = requiredData as
      | LinkedDataSetDeclaration<ShapeType>
      | LinkedDataDeclaration<ShapeType>;
    shapeClass = dataDeclaration.shape;

    //create a test instance of the shape
    let dummyInstance = createTraceShape(
      shapeClass,
      null,
      functionalComponent.name ||
        functionalComponent.toString().substring(0, 80) + ' ...',
    );

    //if setComponent is true then linkedSetComponent() was used
    //if then also dataDeclaration.setRequest is defined, then the SetComponent used Shape.requestSet()
    //and its LinkedDataRequestFn expects a set of shape instances
    //otherwise (also for Shape.requestForEachInSet) it expects a single shape instance
    let provideSetToDataRequestFn =
      setComponent &&
      (dataDeclaration as LinkedDataSetDeclaration<ShapeType>).setRequest;
    let dummySet = provideSetToDataRequestFn
      ? new ShapeSet([dummyInstance])
      : dummyInstance;

    //create a dataRequest object, we will use this for requesting data from stores
    [dataRequest, tracedDataResponse] = createDataRequestObject(
      dataDeclaration.request || (dataDeclaration as any).setRequest,
      dummySet as any,
    );
  }
  return [shapeClass, dataRequest, dataDeclaration, tracedDataResponse];
}

function getLinkedDataResponse<ShapeType extends Shape>(
  dataRequestFn: LinkedDataRequestFn<ShapeSet<ShapeType>>,
  source: ShapeSet<ShapeType>,
  tracedDataResponse: TransformedLinkedDataResponse,
): LinkedDataResponse;
function getLinkedDataResponse<ShapeType extends Shape>(
  dataRequestFn: LinkedDataRequestFn<ShapeType>,
  source: ShapeType,
  tracedDataResponse: TransformedLinkedDataResponse,
): LinkedDataResponse;
function getLinkedDataResponse<ShapeType extends Shape>(
  dataRequestFn: LinkedDataRequestFn<any>,
  source: ShapeType | ShapeSet<ShapeType>,
  tracedDataResponse: TransformedLinkedDataResponse,
): LinkedDataResponse {
  let dataResponse: LinkedDataResponse = dataRequestFn(source);

  let replaceBoundComponent = (value, key?) => {
    //if a function was returned for this key
    if (typeof value === 'function') {
      //then call the function to get the actual intended value
      let evaluated = (value as Function)();
      //if a bound component was returned
      if (evaluated && evaluated._create) {
        //here we get the propertyShapes that were required to obtain the source
        // when we evaluated the function when the component was first initialised
        let props = key
          ? tracedDataResponse[key]._props
          : (tracedDataResponse as BoundComponentFactory)._props;
        evaluated = (evaluated as BoundComponentFactory<any, any>)._create(
          props,
        );
      }
      return evaluated;
    }
    return value;
  };
  if (Array.isArray(dataResponse)) {
    (dataResponse as any[]).forEach((value, index) => {
      dataResponse[index] = replaceBoundComponent(value, index);
    });
  } else if (typeof dataResponse === 'function') {
    dataResponse = replaceBoundComponent(dataResponse);
  } else {
    Object.getOwnPropertyNames(dataResponse).forEach((key) => {
      dataResponse[key] = replaceBoundComponent(dataResponse[key], key);
    });
  }
  return dataResponse;
}

function replaceSubRequestsFromTraceShapes(traceShape: Shape) {
  //for each propertyShape that was requested
  (traceShape as TraceShape).requested.forEach(
    (propertyShapeRequest, index) => {
      //get returned value for this requested property shape
      let value = (traceShape as TraceShape).responses[index];
      //if the value is a traceShape
      if (value instanceof Shape) {
        //then iteratively replace that shapes sub requests
        replaceSubRequestsFromTraceShapes(value as TraceShape);

        //and replace the previous value with a new subrequest
        (traceShape as TraceShape).requested[index] = [
          propertyShapeRequest as PropertyShape,
          (value as TraceShape).requested,
        ];
      }
    },
  );
}

//This method can be used in two ways, the first parameter must match with the type of the second,
//hence the multiple function declarations (overloads)
function createDataRequestObject<ShapeType extends Shape>(
  dataRequestFn: LinkedDataRequestFn<ShapeType>,
  instance: ShapeType & TraceShape,
): [LinkedDataRequest, TransformedLinkedDataResponse];
function createDataRequestObject<ShapeType extends Shape>(
  dataRequestFn:
    | LinkedFunctionalComponent<ShapeType>
    | LinkedDataRequestFn<ShapeSet<ShapeType>>,
  instance: ShapeSet<ShapeType & TraceShape>,
): [LinkedDataRequest, TransformedLinkedDataResponse];
function createDataRequestObject<ShapeType extends Shape>(
  dataRequestFn:
    | LinkedFunctionalComponent<ShapeType>
    | LinkedDataRequestFn<ShapeType>
    | LinkedDataRequestFn<ShapeSet<ShapeType>>,
  instance: any,
): [LinkedDataRequest, TransformedLinkedDataResponse] {
  if ((dataRequestFn as LinkedFunctionalComponent<ShapeType>).of) {
    return [null, null];
  }
  //run the function that the component provided to see which properties it needs
  let dataResponse = dataRequestFn(instance);

  //for sets, we should get a set with a single item, so we can retrieve traced properties from that single item
  let traceInstance =
    instance instanceof ShapeSet ? instance.first() : instance;

  //first finish up the dataRequest object by inserted nested requests from shapes
  replaceSubRequestsFromTraceShapes(traceInstance);

  //start with the requested properties, which is an array of PropertyShapes
  let dataRequest: LinkedDataRequest = traceInstance.requested;

  let insertSubRequestsFromBoundComponent = (value, target?, key?) => {
    //if a shape was returned for this key
    // if (value instanceof Shape) {
    //   //then add all the things that were requested from this shape as a nested sub request
    //   insertSubRequestForTraceShape(dataRequest,key,value as TraceShape);
    // }
    //if a function was returned for this key
    if (typeof value === 'function') {
      //count the current amount of property shapes requested so far
      let previousNumPropShapes = traceInstance.requested.length;

      //then call the function to get the actual intended value
      //this will also trigger new accessors to be called & property shapes to be added to 'traceInstance.requested'
      let evaluated = (value as Function)();
      //if a bound component was returned
      if (evaluated && (evaluated as BoundComponentFactory)._create) {
        //retrieve and remove any propertyShape that were requested
        let appliedPropertyShapes = traceInstance.requested.splice(
          previousNumPropShapes,
        );
        //store them in the bound component factory object,
        //we will need that when we actually use the nested component
        evaluated._props = appliedPropertyShapes;

        //then place back an object stating which property shapes were requested
        //and which subRequest need to be made for those as defined by the bound child component
        let subRequest: LinkedDataRequest = (evaluated as BoundComponentFactory)
          ._comp.dataRequest;

        if ((evaluated as BoundSetComponentFactory)._childDataRequest) {
          subRequest = subRequest.concat(
            (evaluated as BoundSetComponentFactory<any, any>)._childDataRequest,
          ) as LinkedDataRequest;
        }
        if (appliedPropertyShapes.length > 1) {
          console.warn(
            'Using multiple property shapes for subRequests are not yet supported',
          );
        }
        let propertyShape = appliedPropertyShapes[0];

        //add an entry for the bound property with its subRequest (the data request of the component it was bound to)
        //if a specific property shape was requested for this component (like CompA(Shape.request(shape => CompB.of(shape.subProperty))
        if (propertyShape) {
          //then add it as a propertyShape + subRequest
          dataRequest.push([propertyShape, subRequest]);
        } else {
          //but if not, then the component uses the SAME source (like CompA(Shape.request(s => CompB.of(s)))
          //in this case the dataRequest of CompB can be directly added to that of CompA
          //because its requesting properties of the same subject
          //this keeps the request plain and simple for the stores that need to resolve it
          dataRequest = dataRequest.concat(subRequest);
        }
      }
      return evaluated;
    }
    return value;
  };

  //whether the component returned an array, a function or an object, replace the values that are bound-component-factories
  if (Array.isArray(dataResponse)) {
    (dataResponse as any[]).forEach((value, index) => {
      dataResponse[index] = insertSubRequestsFromBoundComponent(value);
    });
  } else if (typeof dataResponse === 'function') {
    dataResponse = insertSubRequestsFromBoundComponent(dataResponse);
  } else {
    Object.getOwnPropertyNames(dataResponse).forEach((key) => {
      dataResponse[key] = insertSubRequestsFromBoundComponent(
        dataResponse[key],
      );
    });
  }
  return [dataRequest, dataResponse as any as TransformedLinkedDataResponse];
}

function registerComponent(exportedComponent: Component, shape?: typeof Shape) {
  if (!shape) {
    //warn developers against a common mistake: if no static shape is set by the Component it will inherit the one of the class it extends
    if (!exportedComponent.hasOwnProperty('shape')) {
      console.warn(
        `Component ${
          exportedComponent.displayName || exportedComponent.name
        } is not linked to a shape.`,
      );
      return;
    }
    shape = exportedComponent.shape;
  }

  if (!shapeToComponents.has(shape)) {
    shapeToComponents.set(shape, new CoreSet<any>());
  }

  shapeToComponents.get(shape).add(exportedComponent);
}

function registerPackageInTree(packageName, packageExports?) {
  //prepare name for global tree reference
  // let packageTreeKey = packageName.replace(/-/g,'_');
  //if something with this name already registered in the global tree
  if (packageName in lincd._modules) {
    //This probably means package.ts is loaded twice, through different paths and could point to a problem
    console.warn(
      'A package with the name ' +
        packageName +
        ' has already been registered. Adding to existing object',
    );
    Object.assign(lincd._modules[packageName], packageExports);
  } else {
    //initiate an empty object for this module in the global tree
    lincd._modules[packageName] = packageExports || {};
  }
  return lincd._modules[packageName];
}

function getSourceFromInputProps(props, shapeClass) {
  return props.of instanceof Node ? new shapeClass(props.of) : props.of;
}

function getLinkedComponentProps<ShapeType extends Shape, P>(
  props: LinkedComponentInputProps<ShapeType> & P,
  shapeClass,
): LinkedComponentProps<ShapeType> & P {
  let newProps = {
    ...props,
    //if a node was given, convert it to a shape instance
    source: getSourceFromInputProps(props, shapeClass),
  };

  delete newProps['of'];
  delete newProps['isBound'];
  return newProps;
}

function getLinkedSetComponentProps<ShapeType extends Shape, P>(
  props: LinkedSetComponentInputProps<ShapeType> & P,
  shapeClass,
  functionalComponent,
): LinkedSetComponentProps<ShapeType> & P {
<<<<<<< HEAD
  if (props.of && !(props.of instanceof NodeSet) && !(props.of instanceof ShapeSet) && !props.of['then']) {
=======
  if (
    !(props.of instanceof NodeSet) &&
    !(props.of instanceof ShapeSet) &&
    !props.of['then']
  ) {
>>>>>>> 09228864
    throw Error(
      "Invalid argument 'of' provided to " +
        functionalComponent.name.replace('_implementation', '') +
        ' component: ' +
        props.of +
        '. Make sure to provide a NodeSet, a ShapeSet or a Promise resolving to either of those. Or no argument at all to load all instances.',
    );
  }

  const newProps = {
    ...props,
    //if a NodeSet was given, convert it to a ShapeSet
    sources:
      props.of instanceof NodeSet
        ? (new ShapeSet(shapeClass.getSetOf(props.of)) as ShapeSet<ShapeType>)
        : props.of,
  };

  delete newProps['of'];
  return newProps;
}

export function initTree() {
  let globalObject =
    typeof window !== 'undefined'
      ? window
      : typeof global !== 'undefined'
      ? global
      : undefined;
  if ('lincd' in globalObject) {
    throw new Error('Multiple versions of LINCD are loaded');
  } else {
    globalObject['lincd'] = {_modules: {}};
  }
}

function bindComponentToData<P, ShapeType extends Shape>(
  tracedDataResponse: TransformedLinkedDataResponse,
  source: Node | Shape,
): BoundComponentFactory<P, ShapeType> {
  return {
    _comp: this,
    _create: (propertyShapes) => {
      let boundComponent: LinkedFunctionalComponent<P, ShapeType> = (props) => {
        //TODO: use propertyShapes for RDFa

        //add this result as the source of the bound child component
        let newProps = {...props};
        newProps['of'] = source as Node | ShapeType;

        //let the LinkedComponent know that it was bound,
        //that means it can expect its data to have been loaded by its parent
        newProps['isBound'] = true;

        //render the child component (which is 'this')
        return React.createElement(this, newProps);
      };
      return boundComponent;
    },
  };
}

function bindSetComponentToData<P, ShapeType extends Shape>(
  shapeClass: typeof Shape,
  tracedDataResponse: TransformedLinkedDataResponse,
  dataDeclaration: LinkedDataSetDeclaration<ShapeType>,
  sources: NodeSet | ShapeSet<ShapeType>,
  childDataRequestFn?: LinkedDataChildRequestFn<ShapeType>,
): BoundSetComponentFactory<P, ShapeType> {
  let tracedChildDataResponse: TransformedLinkedDataResponse;
  let childDataRequest: LinkedDataRequest;
  //if a childDataRequestFn was given (as second argument of SetComponent.of())
  if (childDataRequestFn) {
    //if a single bound component was given
    if ((childDataRequestFn as LinkedFunctionalComponent<ShapeType>).of) {
      //we can access its required properties directly
      childDataRequest = (
        childDataRequestFn as LinkedFunctionalComponent<ShapeType>
      ).dataRequest;
    } else {
      //else, a child data request function was given as second argument of .of()
      //then create a test instance of the shape
      let dummyInstance = createTraceShape(
        shapeClass,
        null,
        this.name ||
          this.toString().substring(0, 60).replace(/\n/g, ' ') + ' ...',
      );

      //and run the function that the component provided to see which properties it needs
      [childDataRequest, tracedChildDataResponse] = createDataRequestObject(
        childDataRequestFn as LinkedDataRequestFn<ShapeType>,
        dummyInstance,
      );
    }
  }

  return {
    _comp: this,
    //we store the childDataRequest (an array of property shapes) so that it can be accessed when stringing together a full data request
    _childDataRequest: childDataRequest,
    _create: (propertyShapes) => {
      let boundComponent: LinkedFunctionalSetComponent<P, ShapeType> = (
        props,
      ) => {
        //TODO: use propertyShapes for RDFa

        //manually transfer the value of the first parameter of Component.of() to an of prop in JSX
        let newProps: LinkedSetComponentProps<any> = {...props} as any;
        //Note: we use bracket notation here because technically this method is working with InputProps and adding to those input props
        //But we are setting props to be used in the final LinkedSetComponentProps, so we're using that definition to define other properties below
        //But here we need to define 'of' which is an input prop
        newProps['of'] = sources;
        //and isBound which is a temporary internal prop that is currently not defined in any interface
        newProps['isBound'] = true;

        //if SetComponent.of received a child data request as second argument
        // i.e. Grid.of(persons,PersonProfileCard) which means shows a grid of persons as profile cards
        if (childDataRequestFn) {
          let childRenderFn;
          //if a single component was given, instead of a request
          if ((childDataRequestFn as LinkedFunctionalComponent<ShapeType>).of) {
            //then use that component as to render the child items
            childRenderFn = childDataRequestFn;
          } else {
            //else, a child data request function was given as second argument
            //for this, props.children must be single item that is a function that we can use to render the children
            if (typeof props.children === 'function') {
              childRenderFn = props.children as Function;
            } else if (React.Children.count(props.children) == 0) {
              throw new Error(
                'Invalid use of Grid. Provide fixed child components or a render function as a single child. Alternatively, return a single bound component in the child data request.',
              );
            }
          }

          //then we provide a ChildComponent prop, which is a render function that uses the childRenderFn defined above
          newProps.ChildComponent = (childProps) => {
            let newChildProps = {...childProps};

            //children are 'bound', meaning their data will always be loaded
            newChildProps['isBound'] = true;

            //automatically set a key for each child component if a source is set
            if (newChildProps.of) {
              newChildProps['key'] =
                newChildProps.of instanceof Shape
                  ? newChildProps.of.node.toString()
                  : newChildProps.of.toString();
            }

            //if a dataRequest was given (not a component)
            if (
              !(childDataRequestFn as LinkedFunctionalComponent<ShapeType>).of
            ) {
              //NOTE: unlike other places where we call getLinkedDataResponse, the child component is a linkedComponent, which will convert the input props ('of') to source. so, we don't want to already do that here.
              // Hence, we manually get the source from props to get the linkedDataResponse
              let source = getSourceFromInputProps(childProps, shapeClass);

              //then we resolve that and use it as linkedData for the child component
              newChildProps.linkedData = getLinkedDataResponse(
                childDataRequestFn as LinkedDataRequestFn<ShapeType>,
                source,
                tracedChildDataResponse as TransformedLinkedDataResponse,
              );
            }

            return childRenderFn(newChildProps);
          };
        }

        //render the child component (which is 'this')
        return React.createElement(this, newProps);
      };
      //set an identifiable name for this bound component
      Object.defineProperty(boundComponent, 'name', {
        value: 'bound_' + this.name,
      });
      return boundComponent;
    },
  };
}

//when this file is used, make sure the tree is initialized
initTree();

let lincdPackage = linkedPackage('lincd');
lincdPackage.linkedShape(NodeShape);
lincdPackage.linkedShape(PropertyShape);<|MERGE_RESOLUTION|>--- conflicted
+++ resolved
@@ -36,22 +36,12 @@
 } from '../interfaces/Component';
 import {lincd as lincdOntology} from '../ontologies/lincd';
 import {npm} from '../ontologies/npm';
-<<<<<<< HEAD
 import {rdf} from '../ontologies/rdf';
-import {rdfs} from '../ontologies/rdfs';
-import {addNodeShapeToShapeClass} from './ShapeClass';
-=======
-import React, {createElement, useEffect, useState} from 'react';
-import {NodeSet} from '../collections/NodeSet';
->>>>>>> 09228864
 import {Storage} from './Storage';
 import {URI} from './URI';
-<<<<<<< HEAD
-=======
 import {addNodeShapeToShapeClass, isClass} from './ShapeClass';
 import {LinkedQuery} from './LinkedQuery';
 import {createTraceShape, TraceShape} from './TraceShape';
->>>>>>> 09228864
 
 //global tree
 declare var lincd: any;
@@ -412,7 +402,15 @@
           linkedProps['ref'] = ref;
         }
 
-<<<<<<< HEAD
+        if (!linkedProps.source) {
+          console.warn(
+            'No source provided to this component: ' + functionalComponent.name,
+          );
+          return null;
+        }
+        //if we're not using any storage in this LINCD app, don't do any data loading
+        let usingStorage = Storage.isInitialised();
+
       let [isLoaded, setIsLoaded] = useState<any>(undefined);
       useEffect(() => {
         //if this property is not bound (if this component is bound we can expect all properties to be loaded by the time it renders)
@@ -437,49 +435,11 @@
             //(this may happen when a different component already requested the same properties for the same source just before this sibling component)
             //wait for that loading to be completed and then update the state
             cachedRequest.then(() => {
-=======
-        if (!linkedProps.source) {
-          console.warn(
-            'No source provided to this component: ' + functionalComponent.name,
-          );
-          return null;
+              setIsLoaded(true);
+            });
+          }
         }
-        //if we're not using any storage in this LINCD app, don't do any data loading
-        let usingStorage = Storage.isInitialised();
-
-        let [isLoaded, setIsLoaded] = useState<any>(undefined);
-        useEffect(() => {
-          //if this property is not bound (if this component is bound we can expect all properties to be loaded by the time it renders)
-          if (!props.isBound && usingStorage) {
-            let cachedRequest = Storage.isLoaded(
-              linkedProps.source.node,
-              dataRequest,
-            );
-            //if these properties were requested before and have finished loading
-            if (cachedRequest === true) {
-              //then we can set state to loaded straight away
->>>>>>> 09228864
-              setIsLoaded(true);
-            } else if (cachedRequest === false) {
-              //if we did not request all these properties before then we continue to
-              // load the required PropertyShapes from storage for this specific source
-              Storage.loadShape(linkedProps.source, dataRequest).then(
-                (quads) => {
-                  //set the 'isLoaded' state to true, so we don't need to even check cache again.
-                  setIsLoaded(true);
-                },
-              );
-            } else {
-              //if some requiredProperties are still being loaded
-              //cachedResult will be a promise (there is no other return type)
-              //(this may happen when a different component already requested the same properties for the same source just before this sibling component)
-              //wait for that loading to be completed and then update the state
-              cachedRequest.then(() => {
-                setIsLoaded(true);
-              });
-            }
-          }
-        }, [linkedProps.source.node, props.isBound]);
+      }, [linkedProps.source.node, props.isBound]);
 
         //we can assume data is loaded if this is a bound component or if the isLoaded state has been set to true
         let dataIsLoaded = props.isBound || isLoaded || !usingStorage;
@@ -603,15 +563,8 @@
       useEffect(() => {
         //if this property is not bound (if this component is bound we can expect all properties to be loaded by the time it renders)
         if (!props.isBound && usingStorage) {
-<<<<<<< HEAD
           let cachedRequest =
             linkedProps.sources && Storage.nodesAreLoaded(linkedProps.sources.getNodes(), instanceDataRequest);
-=======
-          let cachedRequest = Storage.nodesAreLoaded(
-            linkedProps.sources.getNodes(),
-            instanceDataRequest,
-          );
->>>>>>> 09228864
           //if these properties were requested before and have finished loading
           if (cachedRequest === true) {
             //we can set state to reflect that
@@ -620,7 +573,6 @@
             //if we did not request all these properties before then we continue to load them all
             //load the required PropertyShapes from storage for this specific source
             //we bypass cache because already checked cache ourselves above
-<<<<<<< HEAD
 
             let queryObject = dataRequestToGenericQuery(shapeClass, dataRequest);
             console.log(queryObject);
@@ -629,16 +581,6 @@
             //   //set the 'isLoaded' state to true, so we don't need to even check cache again.
             //   setIsLoaded(true);
             // });
-=======
-            Storage.loadShapes(
-              linkedProps.sources,
-              instanceDataRequest,
-              true,
-            ).then((quads) => {
-              //set the 'isLoaded' state to true, so we don't need to even check cache again.
-              setIsLoaded(true);
-            });
->>>>>>> 09228864
           } else {
             //if some requiredProperties are still being loaded
             //cachedResult will be a promise (there is no other return type)
@@ -664,14 +606,7 @@
         //only continue to render if the result is true (all required data loaded),
         // if it's a promise we already deal with that in useEffect()
         dataIsLoaded =
-<<<<<<< HEAD
           linkedProps.sources && Storage.nodesAreLoaded(linkedProps.sources.getNodes(), instanceDataRequest) === true;
-=======
-          Storage.nodesAreLoaded(
-            linkedProps.sources.getNodes(),
-            instanceDataRequest,
-          ) === true;
->>>>>>> 09228864
       }
       //if the data is loaded
       if (dataIsLoaded) {
@@ -1234,15 +1169,7 @@
   shapeClass,
   functionalComponent,
 ): LinkedSetComponentProps<ShapeType> & P {
-<<<<<<< HEAD
   if (props.of && !(props.of instanceof NodeSet) && !(props.of instanceof ShapeSet) && !props.of['then']) {
-=======
-  if (
-    !(props.of instanceof NodeSet) &&
-    !(props.of instanceof ShapeSet) &&
-    !props.of['then']
-  ) {
->>>>>>> 09228864
     throw Error(
       "Invalid argument 'of' provided to " +
         functionalComponent.name.replace('_implementation', '') +
